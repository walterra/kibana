--- conflicted
+++ resolved
@@ -25,13 +25,9 @@
       // Get the list of functions that are known elsewhere
       return Promise.resolve(referableFunctions).then((referableFunctionMap) => {
         // Check if the not-found function is in the list of alternatives, if not, throw
-<<<<<<< HEAD
-        if (!_.has(referableFunctionMap, functionName)) throw new Error(`Function not found: ${functionName}`);
-=======
-        if (!_.includes(referableFunctionArray, functionName)) {
+        if (!_.has(referableFunctionMap, functionName)) {
           throw new Error(`Function not found: ${functionName}`);
         }
->>>>>>> 0dc1fff2
 
         // set a unique message ID so the code knows what response to process
         const id = uuid();
