--- conflicted
+++ resolved
@@ -125,41 +125,6 @@
     ],
     "functions": [
       {
-<<<<<<< HEAD
-=======
-        "id": "def-public.getFormattedSeverityScore",
-        "type": "Function",
-        "label": "getFormattedSeverityScore",
-        "signature": [
-          "(score: number) => string"
-        ],
-        "description": [
-          "\nReturn formatted severity score."
-        ],
-        "children": [
-          {
-            "type": "number",
-            "label": "score",
-            "isRequired": true,
-            "signature": [
-              "number"
-            ],
-            "description": [],
-            "source": {
-              "path": "x-pack/plugins/ml/common/util/anomaly_utils.ts",
-              "lineNumber": 116
-            }
-          }
-        ],
-        "tags": [],
-        "returnComment": [],
-        "source": {
-          "path": "x-pack/plugins/ml/common/util/anomaly_utils.ts",
-          "lineNumber": 116
-        },
-        "initialIsOpen": false
-      },
-      {
         "id": "def-public.getMlSharedImports",
         "type": "Function",
         "children": [],
@@ -172,83 +137,13 @@
         "label": "getMlSharedImports",
         "source": {
           "path": "x-pack/plugins/ml/public/index.ts",
-          "lineNumber": 60
+          "lineNumber": 52
         },
         "tags": [],
         "returnComment": [],
         "initialIsOpen": false
       },
       {
-        "id": "def-public.getSeverityColor",
-        "type": "Function",
-        "label": "getSeverityColor",
-        "signature": [
-          "(normalizedScore: number) => string"
-        ],
-        "description": [],
-        "children": [
-          {
-            "type": "number",
-            "label": "normalizedScore",
-            "isRequired": true,
-            "signature": [
-              "number"
-            ],
-            "description": [],
-            "source": {
-              "path": "x-pack/plugins/ml/common/util/anomaly_utils.ts",
-              "lineNumber": 177
-            }
-          }
-        ],
-        "tags": [],
-        "returnComment": [],
-        "source": {
-          "path": "x-pack/plugins/ml/common/util/anomaly_utils.ts",
-          "lineNumber": 177
-        },
-        "initialIsOpen": false
-      },
-      {
-        "id": "def-public.getSeverityType",
-        "type": "Function",
-        "label": "getSeverityType",
-        "signature": [
-          "(normalizedScore: number) => ",
-          {
-            "pluginId": "ml",
-            "scope": "common",
-            "docId": "kibMlPluginApi",
-            "section": "def-common.ANOMALY_SEVERITY",
-            "text": "ANOMALY_SEVERITY"
-          }
-        ],
-        "description": [],
-        "children": [
-          {
-            "type": "number",
-            "label": "normalizedScore",
-            "isRequired": true,
-            "signature": [
-              "number"
-            ],
-            "description": [],
-            "source": {
-              "path": "x-pack/plugins/ml/common/util/anomaly_utils.ts",
-              "lineNumber": 138
-            }
-          }
-        ],
-        "tags": [],
-        "returnComment": [],
-        "source": {
-          "path": "x-pack/plugins/ml/common/util/anomaly_utils.ts",
-          "lineNumber": 138
-        },
-        "initialIsOpen": false
-      },
-      {
->>>>>>> f4caf872
         "id": "def-public.useMlHref",
         "type": "Function",
         "children": [
@@ -325,32 +220,7 @@
         "label": "useMlHref",
         "source": {
           "path": "x-pack/plugins/ml/public/ml_url_generator/use_ml_href.ts",
-<<<<<<< HEAD
-          "lineNumber": 16,
-          "link": "https://github.com/elastic/kibana/tree/masterx-pack/plugins/ml/public/ml_url_generator/use_ml_href.ts#L16"
-        },
-        "tags": [],
-        "returnComment": [],
-        "initialIsOpen": false
-      },
-      {
-        "id": "def-public.getMlSharedImports",
-        "type": "Function",
-        "children": [],
-        "signature": [
-          "() => Promise<typeof ",
-          "x-pack/plugins/ml/public/shared",
-          ">"
-        ],
-        "description": [],
-        "label": "getMlSharedImports",
-        "source": {
-          "path": "x-pack/plugins/ml/public/index.ts",
-          "lineNumber": 52,
-          "link": "https://github.com/elastic/kibana/tree/masterx-pack/plugins/ml/public/index.ts#L52"
-=======
           "lineNumber": 16
->>>>>>> f4caf872
         },
         "tags": [],
         "returnComment": [],
@@ -359,210 +229,6 @@
     ],
     "interfaces": [
       {
-<<<<<<< HEAD
-=======
-        "id": "def-public.AnomaliesTableRecord",
-        "type": "Interface",
-        "label": "AnomaliesTableRecord",
-        "description": [],
-        "tags": [],
-        "children": [
-          {
-            "tags": [],
-            "id": "def-public.AnomaliesTableRecord.time",
-            "type": "number",
-            "label": "time",
-            "description": [],
-            "source": {
-              "path": "x-pack/plugins/ml/common/types/anomalies.ts",
-              "lineNumber": 44
-            }
-          },
-          {
-            "tags": [],
-            "id": "def-public.AnomaliesTableRecord.source",
-            "type": "Object",
-            "label": "source",
-            "description": [],
-            "source": {
-              "path": "x-pack/plugins/ml/common/types/anomalies.ts",
-              "lineNumber": 45
-            },
-            "signature": [
-              {
-                "pluginId": "ml",
-                "scope": "common",
-                "docId": "kibMlPluginApi",
-                "section": "def-common.AnomalyRecordDoc",
-                "text": "AnomalyRecordDoc"
-              }
-            ]
-          },
-          {
-            "tags": [],
-            "id": "def-public.AnomaliesTableRecord.rowId",
-            "type": "string",
-            "label": "rowId",
-            "description": [],
-            "source": {
-              "path": "x-pack/plugins/ml/common/types/anomalies.ts",
-              "lineNumber": 46
-            }
-          },
-          {
-            "tags": [],
-            "id": "def-public.AnomaliesTableRecord.jobId",
-            "type": "string",
-            "label": "jobId",
-            "description": [],
-            "source": {
-              "path": "x-pack/plugins/ml/common/types/anomalies.ts",
-              "lineNumber": 47
-            }
-          },
-          {
-            "tags": [],
-            "id": "def-public.AnomaliesTableRecord.detectorIndex",
-            "type": "number",
-            "label": "detectorIndex",
-            "description": [],
-            "source": {
-              "path": "x-pack/plugins/ml/common/types/anomalies.ts",
-              "lineNumber": 48
-            }
-          },
-          {
-            "tags": [],
-            "id": "def-public.AnomaliesTableRecord.severity",
-            "type": "number",
-            "label": "severity",
-            "description": [],
-            "source": {
-              "path": "x-pack/plugins/ml/common/types/anomalies.ts",
-              "lineNumber": 49
-            }
-          },
-          {
-            "tags": [],
-            "id": "def-public.AnomaliesTableRecord.entityName",
-            "type": "string",
-            "label": "entityName",
-            "description": [],
-            "source": {
-              "path": "x-pack/plugins/ml/common/types/anomalies.ts",
-              "lineNumber": 50
-            },
-            "signature": [
-              "string | undefined"
-            ]
-          },
-          {
-            "tags": [],
-            "id": "def-public.AnomaliesTableRecord.entityValue",
-            "type": "Any",
-            "label": "entityValue",
-            "description": [],
-            "source": {
-              "path": "x-pack/plugins/ml/common/types/anomalies.ts",
-              "lineNumber": 51
-            },
-            "signature": [
-              "any"
-            ]
-          },
-          {
-            "tags": [],
-            "id": "def-public.AnomaliesTableRecord.influencers",
-            "type": "Array",
-            "label": "influencers",
-            "description": [],
-            "source": {
-              "path": "x-pack/plugins/ml/common/types/anomalies.ts",
-              "lineNumber": 52
-            },
-            "signature": [
-              "{ [key: string]: any; }[] | undefined"
-            ]
-          },
-          {
-            "tags": [],
-            "id": "def-public.AnomaliesTableRecord.actual",
-            "type": "Array",
-            "label": "actual",
-            "description": [],
-            "source": {
-              "path": "x-pack/plugins/ml/common/types/anomalies.ts",
-              "lineNumber": 53
-            },
-            "signature": [
-              "number[] | undefined"
-            ]
-          },
-          {
-            "tags": [],
-            "id": "def-public.AnomaliesTableRecord.actualSort",
-            "type": "Any",
-            "label": "actualSort",
-            "description": [],
-            "source": {
-              "path": "x-pack/plugins/ml/common/types/anomalies.ts",
-              "lineNumber": 54
-            },
-            "signature": [
-              "any"
-            ]
-          },
-          {
-            "tags": [],
-            "id": "def-public.AnomaliesTableRecord.typical",
-            "type": "Array",
-            "label": "typical",
-            "description": [],
-            "source": {
-              "path": "x-pack/plugins/ml/common/types/anomalies.ts",
-              "lineNumber": 55
-            },
-            "signature": [
-              "number[] | undefined"
-            ]
-          },
-          {
-            "tags": [],
-            "id": "def-public.AnomaliesTableRecord.typicalSort",
-            "type": "Any",
-            "label": "typicalSort",
-            "description": [],
-            "source": {
-              "path": "x-pack/plugins/ml/common/types/anomalies.ts",
-              "lineNumber": 56
-            },
-            "signature": [
-              "any"
-            ]
-          },
-          {
-            "tags": [],
-            "id": "def-public.AnomaliesTableRecord.metricDescriptionSort",
-            "type": "number",
-            "label": "metricDescriptionSort",
-            "description": [],
-            "source": {
-              "path": "x-pack/plugins/ml/common/types/anomalies.ts",
-              "lineNumber": 57
-            },
-            "signature": [
-              "number | undefined"
-            ]
-          }
-        ],
-        "source": {
-          "path": "x-pack/plugins/ml/common/types/anomalies.ts",
-          "lineNumber": 43
-        },
-        "initialIsOpen": false
-      },
-      {
->>>>>>> f4caf872
         "id": "def-public.DataRecognizerConfigResponse",
         "type": "Interface",
         "label": "DataRecognizerConfigResponse",
@@ -670,14 +336,8 @@
             "label": "jobsExist",
             "description": [],
             "source": {
-<<<<<<< HEAD
               "path": "x-pack/plugins/ml/common/types/data_recognizer.ts",
-              "lineNumber": 16,
-              "link": "https://github.com/elastic/kibana/tree/masterx-pack/plugins/ml/common/types/data_recognizer.ts#L16"
-=======
-              "path": "x-pack/plugins/ml/common/types/anomalies.ts",
-              "lineNumber": 11
->>>>>>> f4caf872
+              "lineNumber": 16
             }
           },
           {
@@ -687,57 +347,10 @@
             "label": "jobs",
             "description": [],
             "source": {
-<<<<<<< HEAD
-              "path": "x-pack/plugins/ml/common/types/data_recognizer.ts",
-              "lineNumber": 17,
-              "link": "https://github.com/elastic/kibana/tree/masterx-pack/plugins/ml/common/types/data_recognizer.ts#L17"
-            },
-            "signature": [
-=======
-              "path": "x-pack/plugins/ml/common/types/anomalies.ts",
-              "lineNumber": 12
-            },
-            "signature": [
-              "string[]"
-            ]
-          }
-        ],
-        "source": {
-          "path": "x-pack/plugins/ml/common/types/anomalies.ts",
-          "lineNumber": 10
-        },
-        "initialIsOpen": false
-      },
-      {
-        "id": "def-public.JobExistResult",
-        "type": "Interface",
-        "label": "JobExistResult",
-        "description": [],
-        "tags": [],
-        "children": [
-          {
-            "tags": [],
-            "id": "def-public.JobExistResult.jobsExist",
-            "type": "boolean",
-            "label": "jobsExist",
-            "description": [],
-            "source": {
-              "path": "x-pack/plugins/ml/common/types/data_recognizer.ts",
-              "lineNumber": 16
-            }
-          },
-          {
-            "tags": [],
-            "id": "def-public.JobExistResult.jobs",
-            "type": "Array",
-            "label": "jobs",
-            "description": [],
-            "source": {
               "path": "x-pack/plugins/ml/common/types/data_recognizer.ts",
               "lineNumber": 17
             },
             "signature": [
->>>>>>> f4caf872
               {
                 "pluginId": "ml",
                 "scope": "common",
@@ -1243,24 +856,7 @@
         "initialIsOpen": false
       }
     ],
-<<<<<<< HEAD
     "enums": [],
-=======
-    "enums": [
-      {
-        "id": "def-public.ANOMALY_SEVERITY",
-        "type": "Enum",
-        "label": "ANOMALY_SEVERITY",
-        "tags": [],
-        "description": [],
-        "source": {
-          "path": "x-pack/plugins/ml/common/constants/anomalies.ts",
-          "lineNumber": 8
-        },
-        "initialIsOpen": false
-      }
-    ],
->>>>>>> f4caf872
     "misc": [
       {
         "tags": [],
@@ -1330,12 +926,7 @@
         "description": [],
         "source": {
           "path": "x-pack/plugins/ml/public/index.ts",
-<<<<<<< HEAD
-          "lineNumber": 57,
-          "link": "https://github.com/elastic/kibana/tree/masterx-pack/plugins/ml/public/index.ts#L57"
-=======
-          "lineNumber": 65
->>>>>>> f4caf872
+          "lineNumber": 57
         },
         "signature": [
           "typeof ",
@@ -1666,19 +1257,6 @@
             "signature": [
               "number"
             ],
-<<<<<<< HEAD
-            "description": [],
-            "source": {
-              "path": "x-pack/plugins/ml/server/models/data_visualizer/data_visualizer.ts",
-              "lineNumber": 245,
-              "link": "https://github.com/elastic/kibana/tree/masterx-pack/plugins/ml/server/models/data_visualizer/data_visualizer.ts#L245"
-            }
-          },
-          {
-            "type": "Object",
-            "label": "runtimeMappings",
-            "isRequired": false,
-=======
             "description": [],
             "source": {
               "path": "x-pack/plugins/ml/server/models/data_visualizer/data_visualizer.ts",
@@ -1970,96 +1548,590 @@
         "initialIsOpen": false
       },
       {
-        "id": "def-server.AnomaliesTableRecord",
+        "id": "def-server.AuditMessage",
         "type": "Interface",
-        "label": "AnomaliesTableRecord",
+        "label": "AuditMessage",
         "description": [],
         "tags": [],
         "children": [
           {
             "tags": [],
-            "id": "def-server.AnomaliesTableRecord.time",
-            "type": "number",
-            "label": "time",
-            "description": [],
-            "source": {
-              "path": "x-pack/plugins/ml/common/types/anomalies.ts",
+            "id": "def-server.AuditMessage.job_id",
+            "type": "string",
+            "label": "job_id",
+            "description": [],
+            "source": {
+              "path": "x-pack/plugins/ml/common/types/anomaly_detection_jobs/summary_job.ts",
+              "lineNumber": 40
+            }
+          },
+          {
+            "tags": [],
+            "id": "def-server.AuditMessage.msgTime",
+            "type": "number",
+            "label": "msgTime",
+            "description": [],
+            "source": {
+              "path": "x-pack/plugins/ml/common/types/anomaly_detection_jobs/summary_job.ts",
+              "lineNumber": 41
+            }
+          },
+          {
+            "tags": [],
+            "id": "def-server.AuditMessage.level",
+            "type": "string",
+            "label": "level",
+            "description": [],
+            "source": {
+              "path": "x-pack/plugins/ml/common/types/anomaly_detection_jobs/summary_job.ts",
+              "lineNumber": 42
+            }
+          },
+          {
+            "tags": [],
+            "id": "def-server.AuditMessage.highestLevel",
+            "type": "string",
+            "label": "highestLevel",
+            "description": [],
+            "source": {
+              "path": "x-pack/plugins/ml/common/types/anomaly_detection_jobs/summary_job.ts",
+              "lineNumber": 43
+            }
+          },
+          {
+            "tags": [],
+            "id": "def-server.AuditMessage.highestLevelText",
+            "type": "string",
+            "label": "highestLevelText",
+            "description": [],
+            "source": {
+              "path": "x-pack/plugins/ml/common/types/anomaly_detection_jobs/summary_job.ts",
               "lineNumber": 44
             }
           },
           {
             "tags": [],
-            "id": "def-server.AnomaliesTableRecord.source",
+            "id": "def-server.AuditMessage.text",
+            "type": "string",
+            "label": "text",
+            "description": [],
+            "source": {
+              "path": "x-pack/plugins/ml/common/types/anomaly_detection_jobs/summary_job.ts",
+              "lineNumber": 45
+            }
+          }
+        ],
+        "source": {
+          "path": "x-pack/plugins/ml/common/types/anomaly_detection_jobs/summary_job.ts",
+          "lineNumber": 39
+        },
+        "initialIsOpen": false
+      },
+      {
+        "id": "def-server.ChunkingConfig",
+        "type": "Interface",
+        "label": "ChunkingConfig",
+        "description": [],
+        "tags": [],
+        "children": [
+          {
+            "tags": [],
+            "id": "def-server.ChunkingConfig.mode",
+            "type": "CompoundType",
+            "label": "mode",
+            "description": [],
+            "source": {
+              "path": "x-pack/plugins/ml/common/types/anomaly_detection_jobs/datafeed.ts",
+              "lineNumber": 32
+            },
+            "signature": [
+              "\"auto\" | \"off\" | \"manual\""
+            ]
+          },
+          {
+            "tags": [],
+            "id": "def-server.ChunkingConfig.time_span",
+            "type": "string",
+            "label": "time_span",
+            "description": [],
+            "source": {
+              "path": "x-pack/plugins/ml/common/types/anomaly_detection_jobs/datafeed.ts",
+              "lineNumber": 33
+            },
+            "signature": [
+              "string | undefined"
+            ]
+          }
+        ],
+        "source": {
+          "path": "x-pack/plugins/ml/common/types/anomaly_detection_jobs/datafeed.ts",
+          "lineNumber": 31
+        },
+        "initialIsOpen": false
+      },
+      {
+        "id": "def-server.CombinedJob",
+        "type": "Interface",
+        "label": "CombinedJob",
+        "signature": [
+          "CombinedJob",
+          " extends ",
+          "Job"
+        ],
+        "description": [],
+        "tags": [],
+        "children": [
+          {
+            "tags": [],
+            "id": "def-server.CombinedJob.calendars",
+            "type": "Array",
+            "label": "calendars",
+            "description": [],
+            "source": {
+              "path": "x-pack/plugins/ml/common/types/anomaly_detection_jobs/combined_job.ts",
+              "lineNumber": 19
+            },
+            "signature": [
+              "string[] | undefined"
+            ]
+          },
+          {
+            "tags": [],
+            "id": "def-server.CombinedJob.datafeed_config",
             "type": "Object",
-            "label": "source",
-            "description": [],
-            "source": {
-              "path": "x-pack/plugins/ml/common/types/anomalies.ts",
-              "lineNumber": 45
+            "label": "datafeed_config",
+            "description": [],
+            "source": {
+              "path": "x-pack/plugins/ml/common/types/anomaly_detection_jobs/combined_job.ts",
+              "lineNumber": 20
             },
             "signature": [
               {
                 "pluginId": "ml",
                 "scope": "common",
                 "docId": "kibMlPluginApi",
-                "section": "def-common.AnomalyRecordDoc",
-                "text": "AnomalyRecordDoc"
+                "section": "def-common.Datafeed",
+                "text": "Datafeed"
               }
             ]
-          },
-          {
-            "tags": [],
-            "id": "def-server.AnomaliesTableRecord.rowId",
-            "type": "string",
-            "label": "rowId",
-            "description": [],
-            "source": {
-              "path": "x-pack/plugins/ml/common/types/anomalies.ts",
-              "lineNumber": 46
-            }
-          },
-          {
-            "tags": [],
-            "id": "def-server.AnomaliesTableRecord.jobId",
-            "type": "string",
-            "label": "jobId",
-            "description": [],
-            "source": {
-              "path": "x-pack/plugins/ml/common/types/anomalies.ts",
-              "lineNumber": 47
-            }
-          },
-          {
-            "tags": [],
-            "id": "def-server.AnomaliesTableRecord.detectorIndex",
-            "type": "number",
-            "label": "detectorIndex",
-            "description": [],
-            "source": {
-              "path": "x-pack/plugins/ml/common/types/anomalies.ts",
-              "lineNumber": 48
-            }
-          },
-          {
-            "tags": [],
-            "id": "def-server.AnomaliesTableRecord.severity",
-            "type": "number",
-            "label": "severity",
-            "description": [],
-            "source": {
-              "path": "x-pack/plugins/ml/common/types/anomalies.ts",
-              "lineNumber": 49
-            }
-          },
-          {
-            "tags": [],
-            "id": "def-server.AnomaliesTableRecord.entityName",
-            "type": "string",
-            "label": "entityName",
-            "description": [],
-            "source": {
-              "path": "x-pack/plugins/ml/common/types/anomalies.ts",
-              "lineNumber": 50
+          }
+        ],
+        "source": {
+          "path": "x-pack/plugins/ml/common/types/anomaly_detection_jobs/combined_job.ts",
+          "lineNumber": 18
+        },
+        "initialIsOpen": false
+      },
+      {
+        "id": "def-server.CombinedJobWithStats",
+        "type": "Interface",
+        "label": "CombinedJobWithStats",
+        "signature": [
+          "CombinedJobWithStats",
+          " extends ",
+          "JobWithStats"
+        ],
+        "description": [],
+        "tags": [],
+        "children": [
+          {
+            "tags": [],
+            "id": "def-server.CombinedJobWithStats.calendars",
+            "type": "Array",
+            "label": "calendars",
+            "description": [],
+            "source": {
+              "path": "x-pack/plugins/ml/common/types/anomaly_detection_jobs/combined_job.ts",
+              "lineNumber": 24
+            },
+            "signature": [
+              "string[] | undefined"
+            ]
+          },
+          {
+            "tags": [],
+            "id": "def-server.CombinedJobWithStats.datafeed_config",
+            "type": "CompoundType",
+            "label": "datafeed_config",
+            "description": [],
+            "source": {
+              "path": "x-pack/plugins/ml/common/types/anomaly_detection_jobs/combined_job.ts",
+              "lineNumber": 25
+            },
+            "signature": [
+              {
+                "pluginId": "ml",
+                "scope": "common",
+                "docId": "kibMlPluginApi",
+                "section": "def-common.DatafeedWithStats",
+                "text": "DatafeedWithStats"
+              }
+            ]
+          }
+        ],
+        "source": {
+          "path": "x-pack/plugins/ml/common/types/anomaly_detection_jobs/combined_job.ts",
+          "lineNumber": 23
+        },
+        "initialIsOpen": false
+      },
+      {
+        "id": "def-server.CustomRule",
+        "type": "Interface",
+        "label": "CustomRule",
+        "description": [],
+        "tags": [],
+        "children": [
+          {
+            "tags": [],
+            "id": "def-server.CustomRule.actions",
+            "type": "Array",
+            "label": "actions",
+            "description": [],
+            "source": {
+              "path": "x-pack/plugins/ml/common/types/anomaly_detection_jobs/job.ts",
+              "lineNumber": 91
+            },
+            "signature": [
+              "string[]"
+            ]
+          },
+          {
+            "tags": [],
+            "id": "def-server.CustomRule.scope",
+            "type": "Uncategorized",
+            "label": "scope",
+            "description": [],
+            "source": {
+              "path": "x-pack/plugins/ml/common/types/anomaly_detection_jobs/job.ts",
+              "lineNumber": 92
+            },
+            "signature": [
+              "object | undefined"
+            ]
+          },
+          {
+            "tags": [],
+            "id": "def-server.CustomRule.conditions",
+            "type": "Array",
+            "label": "conditions",
+            "description": [],
+            "source": {
+              "path": "x-pack/plugins/ml/common/types/anomaly_detection_jobs/job.ts",
+              "lineNumber": 93
+            },
+            "signature": [
+              "any[]"
+            ]
+          }
+        ],
+        "source": {
+          "path": "x-pack/plugins/ml/common/types/anomaly_detection_jobs/job.ts",
+          "lineNumber": 90
+        },
+        "initialIsOpen": false
+      },
+      {
+        "id": "def-server.CustomSettings",
+        "type": "Interface",
+        "label": "CustomSettings",
+        "description": [],
+        "tags": [],
+        "children": [
+          {
+            "tags": [],
+            "id": "def-server.CustomSettings.custom_urls",
+            "type": "Array",
+            "label": "custom_urls",
+            "description": [],
+            "source": {
+              "path": "x-pack/plugins/ml/common/types/anomaly_detection_jobs/job.ts",
+              "lineNumber": 15
+            },
+            "signature": [
+              {
+                "pluginId": "ml",
+                "scope": "common",
+                "docId": "kibMlPluginApi",
+                "section": "def-common.UrlConfig",
+                "text": "UrlConfig"
+              },
+              "[] | undefined"
+            ]
+          },
+          {
+            "tags": [],
+            "id": "def-server.CustomSettings.created_by",
+            "type": "CompoundType",
+            "label": "created_by",
+            "description": [],
+            "source": {
+              "path": "x-pack/plugins/ml/common/types/anomaly_detection_jobs/job.ts",
+              "lineNumber": 16
+            },
+            "signature": [
+              {
+                "pluginId": "ml",
+                "scope": "common",
+                "docId": "kibMlPluginApi",
+                "section": "def-common.CREATED_BY_LABEL",
+                "text": "CREATED_BY_LABEL"
+              },
+              " | undefined"
+            ]
+          },
+          {
+            "tags": [],
+            "id": "def-server.CustomSettings.job_tags",
+            "type": "Object",
+            "label": "job_tags",
+            "description": [],
+            "source": {
+              "path": "x-pack/plugins/ml/common/types/anomaly_detection_jobs/job.ts",
+              "lineNumber": 17
+            },
+            "signature": [
+              "{ [tag: string]: string; } | undefined"
+            ]
+          }
+        ],
+        "source": {
+          "path": "x-pack/plugins/ml/common/types/anomaly_detection_jobs/job.ts",
+          "lineNumber": 14
+        },
+        "initialIsOpen": false
+      },
+      {
+        "id": "def-server.DataCounts",
+        "type": "Interface",
+        "label": "DataCounts",
+        "description": [],
+        "tags": [],
+        "children": [
+          {
+            "tags": [],
+            "id": "def-server.DataCounts.job_id",
+            "type": "string",
+            "label": "job_id",
+            "description": [],
+            "source": {
+              "path": "x-pack/plugins/ml/common/types/anomaly_detection_jobs/job_stats.ts",
+              "lineNumber": 23
+            }
+          },
+          {
+            "tags": [],
+            "id": "def-server.DataCounts.processed_record_count",
+            "type": "number",
+            "label": "processed_record_count",
+            "description": [],
+            "source": {
+              "path": "x-pack/plugins/ml/common/types/anomaly_detection_jobs/job_stats.ts",
+              "lineNumber": 24
+            }
+          },
+          {
+            "tags": [],
+            "id": "def-server.DataCounts.processed_field_count",
+            "type": "number",
+            "label": "processed_field_count",
+            "description": [],
+            "source": {
+              "path": "x-pack/plugins/ml/common/types/anomaly_detection_jobs/job_stats.ts",
+              "lineNumber": 25
+            }
+          },
+          {
+            "tags": [],
+            "id": "def-server.DataCounts.input_bytes",
+            "type": "number",
+            "label": "input_bytes",
+            "description": [],
+            "source": {
+              "path": "x-pack/plugins/ml/common/types/anomaly_detection_jobs/job_stats.ts",
+              "lineNumber": 26
+            }
+          },
+          {
+            "tags": [],
+            "id": "def-server.DataCounts.input_field_count",
+            "type": "number",
+            "label": "input_field_count",
+            "description": [],
+            "source": {
+              "path": "x-pack/plugins/ml/common/types/anomaly_detection_jobs/job_stats.ts",
+              "lineNumber": 27
+            }
+          },
+          {
+            "tags": [],
+            "id": "def-server.DataCounts.invalid_date_count",
+            "type": "number",
+            "label": "invalid_date_count",
+            "description": [],
+            "source": {
+              "path": "x-pack/plugins/ml/common/types/anomaly_detection_jobs/job_stats.ts",
+              "lineNumber": 28
+            }
+          },
+          {
+            "tags": [],
+            "id": "def-server.DataCounts.missing_field_count",
+            "type": "number",
+            "label": "missing_field_count",
+            "description": [],
+            "source": {
+              "path": "x-pack/plugins/ml/common/types/anomaly_detection_jobs/job_stats.ts",
+              "lineNumber": 29
+            }
+          },
+          {
+            "tags": [],
+            "id": "def-server.DataCounts.out_of_order_timestamp_count",
+            "type": "number",
+            "label": "out_of_order_timestamp_count",
+            "description": [],
+            "source": {
+              "path": "x-pack/plugins/ml/common/types/anomaly_detection_jobs/job_stats.ts",
+              "lineNumber": 30
+            }
+          },
+          {
+            "tags": [],
+            "id": "def-server.DataCounts.empty_bucket_count",
+            "type": "number",
+            "label": "empty_bucket_count",
+            "description": [],
+            "source": {
+              "path": "x-pack/plugins/ml/common/types/anomaly_detection_jobs/job_stats.ts",
+              "lineNumber": 31
+            }
+          },
+          {
+            "tags": [],
+            "id": "def-server.DataCounts.sparse_bucket_count",
+            "type": "number",
+            "label": "sparse_bucket_count",
+            "description": [],
+            "source": {
+              "path": "x-pack/plugins/ml/common/types/anomaly_detection_jobs/job_stats.ts",
+              "lineNumber": 32
+            }
+          },
+          {
+            "tags": [],
+            "id": "def-server.DataCounts.bucket_count",
+            "type": "number",
+            "label": "bucket_count",
+            "description": [],
+            "source": {
+              "path": "x-pack/plugins/ml/common/types/anomaly_detection_jobs/job_stats.ts",
+              "lineNumber": 33
+            }
+          },
+          {
+            "tags": [],
+            "id": "def-server.DataCounts.earliest_record_timestamp",
+            "type": "number",
+            "label": "earliest_record_timestamp",
+            "description": [],
+            "source": {
+              "path": "x-pack/plugins/ml/common/types/anomaly_detection_jobs/job_stats.ts",
+              "lineNumber": 34
+            }
+          },
+          {
+            "tags": [],
+            "id": "def-server.DataCounts.latest_record_timestamp",
+            "type": "number",
+            "label": "latest_record_timestamp",
+            "description": [],
+            "source": {
+              "path": "x-pack/plugins/ml/common/types/anomaly_detection_jobs/job_stats.ts",
+              "lineNumber": 35
+            }
+          },
+          {
+            "tags": [],
+            "id": "def-server.DataCounts.last_data_time",
+            "type": "number",
+            "label": "last_data_time",
+            "description": [],
+            "source": {
+              "path": "x-pack/plugins/ml/common/types/anomaly_detection_jobs/job_stats.ts",
+              "lineNumber": 36
+            }
+          },
+          {
+            "tags": [],
+            "id": "def-server.DataCounts.input_record_count",
+            "type": "number",
+            "label": "input_record_count",
+            "description": [],
+            "source": {
+              "path": "x-pack/plugins/ml/common/types/anomaly_detection_jobs/job_stats.ts",
+              "lineNumber": 37
+            }
+          },
+          {
+            "tags": [],
+            "id": "def-server.DataCounts.latest_empty_bucket_timestamp",
+            "type": "number",
+            "label": "latest_empty_bucket_timestamp",
+            "description": [],
+            "source": {
+              "path": "x-pack/plugins/ml/common/types/anomaly_detection_jobs/job_stats.ts",
+              "lineNumber": 38
+            }
+          },
+          {
+            "tags": [],
+            "id": "def-server.DataCounts.latest_sparse_bucket_timestamp",
+            "type": "number",
+            "label": "latest_sparse_bucket_timestamp",
+            "description": [],
+            "source": {
+              "path": "x-pack/plugins/ml/common/types/anomaly_detection_jobs/job_stats.ts",
+              "lineNumber": 39
+            }
+          },
+          {
+            "tags": [],
+            "id": "def-server.DataCounts.latest_bucket_timestamp",
+            "type": "number",
+            "label": "latest_bucket_timestamp",
+            "description": [],
+            "source": {
+              "path": "x-pack/plugins/ml/common/types/anomaly_detection_jobs/job_stats.ts",
+              "lineNumber": 40
+            },
+            "signature": [
+              "number | undefined"
+            ]
+          }
+        ],
+        "source": {
+          "path": "x-pack/plugins/ml/common/types/anomaly_detection_jobs/job_stats.ts",
+          "lineNumber": 22
+        },
+        "initialIsOpen": false
+      },
+      {
+        "id": "def-server.DataDescription",
+        "type": "Interface",
+        "label": "DataDescription",
+        "description": [],
+        "tags": [],
+        "children": [
+          {
+            "tags": [],
+            "id": "def-server.DataDescription.format",
+            "type": "string",
+            "label": "format",
+            "description": [],
+            "source": {
+              "path": "x-pack/plugins/ml/common/types/anomaly_detection_jobs/job.ts",
+              "lineNumber": 78
             },
             "signature": [
               "string | undefined"
@@ -2067,164 +2139,179 @@
           },
           {
             "tags": [],
-            "id": "def-server.AnomaliesTableRecord.entityValue",
-            "type": "Any",
-            "label": "entityValue",
-            "description": [],
-            "source": {
-              "path": "x-pack/plugins/ml/common/types/anomalies.ts",
-              "lineNumber": 51
-            },
-            "signature": [
-              "any"
-            ]
-          },
-          {
-            "tags": [],
-            "id": "def-server.AnomaliesTableRecord.influencers",
+            "id": "def-server.DataDescription.time_field",
+            "type": "string",
+            "label": "time_field",
+            "description": [],
+            "source": {
+              "path": "x-pack/plugins/ml/common/types/anomaly_detection_jobs/job.ts",
+              "lineNumber": 79
+            }
+          },
+          {
+            "tags": [],
+            "id": "def-server.DataDescription.time_format",
+            "type": "string",
+            "label": "time_format",
+            "description": [],
+            "source": {
+              "path": "x-pack/plugins/ml/common/types/anomaly_detection_jobs/job.ts",
+              "lineNumber": 80
+            },
+            "signature": [
+              "string | undefined"
+            ]
+          }
+        ],
+        "source": {
+          "path": "x-pack/plugins/ml/common/types/anomaly_detection_jobs/job.ts",
+          "lineNumber": 77
+        },
+        "initialIsOpen": false
+      },
+      {
+        "id": "def-server.Datafeed",
+        "type": "Interface",
+        "label": "Datafeed",
+        "description": [],
+        "tags": [],
+        "children": [
+          {
+            "tags": [],
+            "id": "def-server.Datafeed.datafeed_id",
+            "type": "string",
+            "label": "datafeed_id",
+            "description": [],
+            "source": {
+              "path": "x-pack/plugins/ml/common/types/anomaly_detection_jobs/datafeed.ts",
+              "lineNumber": 14
+            }
+          },
+          {
+            "tags": [],
+            "id": "def-server.Datafeed.aggregations",
+            "type": "Object",
+            "label": "aggregations",
+            "description": [],
+            "source": {
+              "path": "x-pack/plugins/ml/common/types/anomaly_detection_jobs/datafeed.ts",
+              "lineNumber": 15
+            },
+            "signature": [
+              "Record<string, { date_histogram: { field: string; fixed_interval: string; }; aggregations?: { [key: string]: any; } | undefined; aggs?: { [key: string]: any; } | undefined; }> | undefined"
+            ]
+          },
+          {
+            "tags": [],
+            "id": "def-server.Datafeed.aggs",
+            "type": "Object",
+            "label": "aggs",
+            "description": [],
+            "source": {
+              "path": "x-pack/plugins/ml/common/types/anomaly_detection_jobs/datafeed.ts",
+              "lineNumber": 16
+            },
+            "signature": [
+              "Record<string, { date_histogram: { field: string; fixed_interval: string; }; aggregations?: { [key: string]: any; } | undefined; aggs?: { [key: string]: any; } | undefined; }> | undefined"
+            ]
+          },
+          {
+            "tags": [],
+            "id": "def-server.Datafeed.chunking_config",
+            "type": "Object",
+            "label": "chunking_config",
+            "description": [],
+            "source": {
+              "path": "x-pack/plugins/ml/common/types/anomaly_detection_jobs/datafeed.ts",
+              "lineNumber": 17
+            },
+            "signature": [
+              {
+                "pluginId": "ml",
+                "scope": "common",
+                "docId": "kibMlPluginApi",
+                "section": "def-common.ChunkingConfig",
+                "text": "ChunkingConfig"
+              },
+              " | undefined"
+            ]
+          },
+          {
+            "tags": [],
+            "id": "def-server.Datafeed.frequency",
+            "type": "string",
+            "label": "frequency",
+            "description": [],
+            "source": {
+              "path": "x-pack/plugins/ml/common/types/anomaly_detection_jobs/datafeed.ts",
+              "lineNumber": 18
+            },
+            "signature": [
+              "string | undefined"
+            ]
+          },
+          {
+            "tags": [],
+            "id": "def-server.Datafeed.indices",
             "type": "Array",
-            "label": "influencers",
-            "description": [],
-            "source": {
-              "path": "x-pack/plugins/ml/common/types/anomalies.ts",
-              "lineNumber": 52
-            },
-            "signature": [
-              "{ [key: string]: any; }[] | undefined"
-            ]
-          },
-          {
-            "tags": [],
-            "id": "def-server.AnomaliesTableRecord.actual",
+            "label": "indices",
+            "description": [],
+            "source": {
+              "path": "x-pack/plugins/ml/common/types/anomaly_detection_jobs/datafeed.ts",
+              "lineNumber": 19
+            },
+            "signature": [
+              "string[]"
+            ]
+          },
+          {
+            "tags": [],
+            "id": "def-server.Datafeed.indexes",
             "type": "Array",
-            "label": "actual",
-            "description": [],
-            "source": {
-              "path": "x-pack/plugins/ml/common/types/anomalies.ts",
-              "lineNumber": 53
-            },
-            "signature": [
-              "number[] | undefined"
-            ]
-          },
-          {
-            "tags": [],
-            "id": "def-server.AnomaliesTableRecord.actualSort",
-            "type": "Any",
-            "label": "actualSort",
-            "description": [],
-            "source": {
-              "path": "x-pack/plugins/ml/common/types/anomalies.ts",
-              "lineNumber": 54
-            },
-            "signature": [
-              "any"
-            ]
-          },
-          {
-            "tags": [],
-            "id": "def-server.AnomaliesTableRecord.typical",
-            "type": "Array",
-            "label": "typical",
-            "description": [],
-            "source": {
-              "path": "x-pack/plugins/ml/common/types/anomalies.ts",
-              "lineNumber": 55
-            },
-            "signature": [
-              "number[] | undefined"
-            ]
-          },
-          {
-            "tags": [],
-            "id": "def-server.AnomaliesTableRecord.typicalSort",
-            "type": "Any",
-            "label": "typicalSort",
-            "description": [],
-            "source": {
-              "path": "x-pack/plugins/ml/common/types/anomalies.ts",
-              "lineNumber": 56
-            },
-            "signature": [
-              "any"
-            ]
-          },
-          {
-            "tags": [],
-            "id": "def-server.AnomaliesTableRecord.metricDescriptionSort",
-            "type": "number",
-            "label": "metricDescriptionSort",
-            "description": [],
-            "source": {
-              "path": "x-pack/plugins/ml/common/types/anomalies.ts",
-              "lineNumber": 57
-            },
-            "signature": [
-              "number | undefined"
-            ]
-          }
-        ],
-        "source": {
-          "path": "x-pack/plugins/ml/common/types/anomalies.ts",
-          "lineNumber": 43
-        },
-        "initialIsOpen": false
-      },
-      {
-        "id": "def-server.AnomalyCategorizerStatsDoc",
-        "type": "Interface",
-        "label": "AnomalyCategorizerStatsDoc",
-        "description": [],
-        "tags": [],
-        "children": [
-          {
-            "id": "def-server.AnomalyCategorizerStatsDoc.Unnamed",
-            "type": "Any",
-            "label": "Unnamed",
-            "tags": [],
-            "description": [],
-            "source": {
-              "path": "x-pack/plugins/ml/common/types/anomalies.ts",
-              "lineNumber": 63
-            },
-            "signature": [
-              "any"
-            ]
-          },
-          {
-            "tags": [],
-            "id": "def-server.AnomalyCategorizerStatsDoc.job_id",
+            "label": "indexes",
+            "description": [],
+            "source": {
+              "path": "x-pack/plugins/ml/common/types/anomaly_detection_jobs/datafeed.ts",
+              "lineNumber": 20
+            },
+            "signature": [
+              "string[] | undefined"
+            ]
+          },
+          {
+            "tags": [],
+            "id": "def-server.Datafeed.job_id",
             "type": "string",
             "label": "job_id",
             "description": [],
             "source": {
-              "path": "x-pack/plugins/ml/common/types/anomalies.ts",
-              "lineNumber": 64
-            }
-          },
-          {
-            "tags": [],
-            "id": "def-server.AnomalyCategorizerStatsDoc.result_type",
-            "type": "string",
-            "label": "result_type",
-            "description": [],
-            "source": {
-              "path": "x-pack/plugins/ml/common/types/anomalies.ts",
-              "lineNumber": 65
-            },
-            "signature": [
-              "\"categorizer_stats\""
-            ]
-          },
-          {
-            "tags": [],
-            "id": "def-server.AnomalyCategorizerStatsDoc.partition_field_name",
-            "type": "string",
-            "label": "partition_field_name",
-            "description": [],
-            "source": {
-              "path": "x-pack/plugins/ml/common/types/anomalies.ts",
-              "lineNumber": 66
+              "path": "x-pack/plugins/ml/common/types/anomaly_detection_jobs/datafeed.ts",
+              "lineNumber": 21
+            }
+          },
+          {
+            "tags": [],
+            "id": "def-server.Datafeed.query",
+            "type": "Uncategorized",
+            "label": "query",
+            "description": [],
+            "source": {
+              "path": "x-pack/plugins/ml/common/types/anomaly_detection_jobs/datafeed.ts",
+              "lineNumber": 22
+            },
+            "signature": [
+              "object"
+            ]
+          },
+          {
+            "tags": [],
+            "id": "def-server.Datafeed.query_delay",
+            "type": "string",
+            "label": "query_delay",
+            "description": [],
+            "source": {
+              "path": "x-pack/plugins/ml/common/types/anomaly_detection_jobs/datafeed.ts",
+              "lineNumber": 23
             },
             "signature": [
               "string | undefined"
@@ -2232,95 +2319,28 @@
           },
           {
             "tags": [],
-            "id": "def-server.AnomalyCategorizerStatsDoc.partition_field_value",
-            "type": "string",
-            "label": "partition_field_value",
-            "description": [],
-            "source": {
-              "path": "x-pack/plugins/ml/common/types/anomalies.ts",
-              "lineNumber": 67
-            },
-            "signature": [
-              "string | undefined"
-            ]
-          },
-          {
-            "tags": [],
-            "id": "def-server.AnomalyCategorizerStatsDoc.categorized_doc_count",
-            "type": "number",
-            "label": "categorized_doc_count",
-            "description": [],
-            "source": {
-              "path": "x-pack/plugins/ml/common/types/anomalies.ts",
-              "lineNumber": 68
-            }
-          },
-          {
-            "tags": [],
-            "id": "def-server.AnomalyCategorizerStatsDoc.total_category_count",
-            "type": "number",
-            "label": "total_category_count",
-            "description": [],
-            "source": {
-              "path": "x-pack/plugins/ml/common/types/anomalies.ts",
-              "lineNumber": 69
-            }
-          },
-          {
-            "tags": [],
-            "id": "def-server.AnomalyCategorizerStatsDoc.frequent_category_count",
-            "type": "number",
-            "label": "frequent_category_count",
-            "description": [],
-            "source": {
-              "path": "x-pack/plugins/ml/common/types/anomalies.ts",
-              "lineNumber": 70
-            }
-          },
-          {
-            "tags": [],
-            "id": "def-server.AnomalyCategorizerStatsDoc.rare_category_count",
-            "type": "number",
-            "label": "rare_category_count",
-            "description": [],
-            "source": {
-              "path": "x-pack/plugins/ml/common/types/anomalies.ts",
-              "lineNumber": 71
-            }
-          },
-          {
-            "tags": [],
-            "id": "def-server.AnomalyCategorizerStatsDoc.dead_category_count",
-            "type": "number",
-            "label": "dead_category_count",
-            "description": [],
-            "source": {
-              "path": "x-pack/plugins/ml/common/types/anomalies.ts",
-              "lineNumber": 72
-            }
-          },
-          {
-            "tags": [],
-            "id": "def-server.AnomalyCategorizerStatsDoc.failed_category_count",
-            "type": "number",
-            "label": "failed_category_count",
-            "description": [],
-            "source": {
-              "path": "x-pack/plugins/ml/common/types/anomalies.ts",
-              "lineNumber": 73
-            }
-          },
-          {
-            "tags": [],
-            "id": "def-server.AnomalyCategorizerStatsDoc.categorization_status",
-            "type": "CompoundType",
-            "label": "categorization_status",
-            "description": [],
-            "source": {
-              "path": "x-pack/plugins/ml/common/types/anomalies.ts",
-              "lineNumber": 74
-            },
->>>>>>> f4caf872
+            "id": "def-server.Datafeed.script_fields",
+            "type": "Object",
+            "label": "script_fields",
+            "description": [],
+            "source": {
+              "path": "x-pack/plugins/ml/common/types/anomaly_detection_jobs/datafeed.ts",
+              "lineNumber": 24
+            },
+            "signature": [
+              "Record<string, any> | undefined"
+            ]
+          },
+          {
+            "tags": [],
+            "id": "def-server.Datafeed.runtime_mappings",
+            "type": "Object",
+            "label": "runtime_mappings",
+            "description": [],
+            "source": {
+              "path": "x-pack/plugins/ml/common/types/anomaly_detection_jobs/datafeed.ts",
+              "lineNumber": 25
+            },
             "signature": [
               "Record<string, ",
               {
@@ -2331,1219 +2351,6 @@
                 "text": "RuntimeField"
               },
               "> | undefined"
-            ],
-            "description": [],
-            "source": {
-<<<<<<< HEAD
-              "path": "x-pack/plugins/ml/server/models/data_visualizer/data_visualizer.ts",
-              "lineNumber": 246,
-              "link": "https://github.com/elastic/kibana/tree/masterx-pack/plugins/ml/server/models/data_visualizer/data_visualizer.ts#L246"
-=======
-              "path": "x-pack/plugins/ml/common/types/anomalies.ts",
-              "lineNumber": 75
->>>>>>> f4caf872
-            }
-          }
-        ],
-        "signature": [
-          "(client: ",
-          {
-            "pluginId": "core",
-            "scope": "server",
-            "docId": "kibCorePluginApi",
-            "section": "def-server.IScopedClusterClient",
-            "text": "IScopedClusterClient"
-          },
-          ", indexPatternTitle: string, query: any, fields: ",
-          "HistogramField",
-          "[], samplerShardSize: number, runtimeMappings?: Record<string, ",
-          "RuntimeField",
-          "> | undefined) => Promise<ChartData[]>"
-        ],
-        "description": [],
-        "label": "getHistogramsForFields",
-        "source": {
-          "path": "x-pack/plugins/ml/server/models/data_visualizer/data_visualizer.ts",
-          "lineNumber": 240,
-          "link": "https://github.com/elastic/kibana/tree/masterx-pack/plugins/ml/server/models/data_visualizer/data_visualizer.ts#L240"
-        },
-        "tags": [],
-        "returnComment": [],
-        "initialIsOpen": false
-      },
-      {
-        "id": "def-server.isCombinedJobWithStats",
-        "type": "Function",
-        "label": "isCombinedJobWithStats",
-        "signature": [
-          "(arg: any) => boolean"
-        ],
-        "description": [],
-        "children": [
-          {
-            "type": "Any",
-            "label": "arg",
-            "isRequired": true,
-            "signature": [
-              "any"
-            ],
-            "description": [],
-            "source": {
-<<<<<<< HEAD
-              "path": "x-pack/plugins/ml/common/types/anomaly_detection_jobs/combined_job.ts",
-              "lineNumber": 28,
-              "link": "https://github.com/elastic/kibana/tree/masterx-pack/plugins/ml/common/types/anomaly_detection_jobs/combined_job.ts#L28"
-=======
-              "path": "x-pack/plugins/ml/common/types/anomalies.ts",
-              "lineNumber": 76
->>>>>>> f4caf872
-            }
-          }
-        ],
-        "tags": [],
-        "returnComment": [],
-        "source": {
-<<<<<<< HEAD
-          "path": "x-pack/plugins/ml/common/types/anomaly_detection_jobs/combined_job.ts",
-          "lineNumber": 28,
-          "link": "https://github.com/elastic/kibana/tree/masterx-pack/plugins/ml/common/types/anomaly_detection_jobs/combined_job.ts#L28"
-=======
-          "path": "x-pack/plugins/ml/common/types/anomalies.ts",
-          "lineNumber": 62
->>>>>>> f4caf872
-        },
-        "initialIsOpen": false
-      }
-    ],
-    "interfaces": [
-      {
-        "id": "def-server.AnomalyRecordDoc",
-        "type": "Interface",
-        "label": "AnomalyRecordDoc",
-        "description": [],
-        "tags": [],
-        "children": [
-          {
-            "id": "def-server.AnomalyRecordDoc.Unnamed",
-            "type": "Any",
-            "label": "Unnamed",
-            "tags": [],
-            "description": [],
-            "source": {
-              "path": "x-pack/plugins/ml/common/types/anomalies.ts",
-              "lineNumber": 16
-            },
-            "signature": [
-              "any"
-            ]
-          },
-          {
-            "tags": [],
-            "id": "def-server.AnomalyRecordDoc.job_id",
-            "type": "string",
-            "label": "job_id",
-            "description": [],
-            "source": {
-              "path": "x-pack/plugins/ml/common/types/anomalies.ts",
-              "lineNumber": 17
-            }
-          },
-          {
-            "tags": [],
-            "id": "def-server.AnomalyRecordDoc.result_type",
-            "type": "string",
-            "label": "result_type",
-            "description": [],
-            "source": {
-              "path": "x-pack/plugins/ml/common/types/anomalies.ts",
-              "lineNumber": 18
-            }
-          },
-          {
-            "tags": [],
-            "id": "def-server.AnomalyRecordDoc.probability",
-            "type": "number",
-            "label": "probability",
-            "description": [],
-            "source": {
-              "path": "x-pack/plugins/ml/common/types/anomalies.ts",
-              "lineNumber": 19
-            }
-          },
-          {
-            "tags": [],
-            "id": "def-server.AnomalyRecordDoc.record_score",
-            "type": "number",
-            "label": "record_score",
-            "description": [],
-            "source": {
-              "path": "x-pack/plugins/ml/common/types/anomalies.ts",
-              "lineNumber": 20
-            }
-          },
-          {
-            "tags": [],
-            "id": "def-server.AnomalyRecordDoc.initial_record_score",
-            "type": "number",
-            "label": "initial_record_score",
-            "description": [],
-            "source": {
-              "path": "x-pack/plugins/ml/common/types/anomalies.ts",
-              "lineNumber": 21
-            }
-          },
-          {
-            "tags": [],
-            "id": "def-server.AnomalyRecordDoc.bucket_span",
-            "type": "number",
-            "label": "bucket_span",
-            "description": [],
-            "source": {
-              "path": "x-pack/plugins/ml/common/types/anomalies.ts",
-              "lineNumber": 22
-            }
-          },
-          {
-            "tags": [],
-            "id": "def-server.AnomalyRecordDoc.detector_index",
-            "type": "number",
-            "label": "detector_index",
-            "description": [],
-            "source": {
-              "path": "x-pack/plugins/ml/common/types/anomalies.ts",
-              "lineNumber": 23
-            }
-          },
-          {
-            "tags": [],
-            "id": "def-server.AnomalyRecordDoc.is_interim",
-            "type": "boolean",
-            "label": "is_interim",
-            "description": [],
-            "source": {
-              "path": "x-pack/plugins/ml/common/types/anomalies.ts",
-              "lineNumber": 24
-            }
-          },
-          {
-            "tags": [],
-            "id": "def-server.AnomalyRecordDoc.timestamp",
-            "type": "number",
-            "label": "timestamp",
-            "description": [],
-            "source": {
-              "path": "x-pack/plugins/ml/common/types/anomalies.ts",
-              "lineNumber": 25
-            }
-          },
-          {
-            "tags": [],
-            "id": "def-server.AnomalyRecordDoc.partition_field_name",
-            "type": "string",
-            "label": "partition_field_name",
-            "description": [],
-            "source": {
-              "path": "x-pack/plugins/ml/common/types/anomalies.ts",
-              "lineNumber": 26
-            },
-            "signature": [
-              "string | undefined"
-            ]
-          },
-          {
-            "tags": [],
-            "id": "def-server.AnomalyRecordDoc.partition_field_value",
-            "type": "CompoundType",
-            "label": "partition_field_value",
-            "description": [],
-            "source": {
-              "path": "x-pack/plugins/ml/common/types/anomalies.ts",
-              "lineNumber": 27
-            },
-            "signature": [
-              "string | number | undefined"
-            ]
-          },
-          {
-            "tags": [],
-            "id": "def-server.AnomalyRecordDoc.function",
-            "type": "string",
-            "label": "function",
-            "description": [],
-            "source": {
-              "path": "x-pack/plugins/ml/common/types/anomalies.ts",
-              "lineNumber": 28
-            }
-          },
-          {
-            "tags": [],
-            "id": "def-server.AnomalyRecordDoc.function_description",
-            "type": "string",
-            "label": "function_description",
-            "description": [],
-            "source": {
-              "path": "x-pack/plugins/ml/common/types/anomalies.ts",
-              "lineNumber": 29
-            }
-          },
-          {
-            "tags": [],
-            "id": "def-server.AnomalyRecordDoc.typical",
-            "type": "Array",
-            "label": "typical",
-            "description": [],
-            "source": {
-              "path": "x-pack/plugins/ml/common/types/anomalies.ts",
-              "lineNumber": 30
-            },
-            "signature": [
-              "number[] | undefined"
-            ]
-          },
-          {
-            "tags": [],
-            "id": "def-server.AnomalyRecordDoc.actual",
-            "type": "Array",
-            "label": "actual",
-            "description": [],
-            "source": {
-              "path": "x-pack/plugins/ml/common/types/anomalies.ts",
-              "lineNumber": 31
-            },
-            "signature": [
-              "number[] | undefined"
-            ]
-          },
-          {
-            "tags": [],
-            "id": "def-server.AnomalyRecordDoc.influencers",
-            "type": "Array",
-            "label": "influencers",
-            "description": [],
-            "source": {
-              "path": "x-pack/plugins/ml/common/types/anomalies.ts",
-              "lineNumber": 32
-            },
-            "signature": [
-              {
-                "pluginId": "ml",
-                "scope": "common",
-                "docId": "kibMlPluginApi",
-                "section": "def-common.Influencer",
-                "text": "Influencer"
-              },
-              "[] | undefined"
-            ]
-          },
-          {
-            "tags": [],
-            "id": "def-server.AnomalyRecordDoc.by_field_name",
-            "type": "string",
-            "label": "by_field_name",
-            "description": [],
-            "source": {
-              "path": "x-pack/plugins/ml/common/types/anomalies.ts",
-              "lineNumber": 33
-            },
-            "signature": [
-              "string | undefined"
-            ]
-          },
-          {
-            "tags": [],
-            "id": "def-server.AnomalyRecordDoc.field_name",
-            "type": "string",
-            "label": "field_name",
-            "description": [],
-            "source": {
-              "path": "x-pack/plugins/ml/common/types/anomalies.ts",
-              "lineNumber": 34
-            },
-            "signature": [
-              "string | undefined"
-            ]
-          },
-          {
-            "tags": [],
-            "id": "def-server.AnomalyRecordDoc.by_field_value",
-            "type": "string",
-            "label": "by_field_value",
-            "description": [],
-            "source": {
-              "path": "x-pack/plugins/ml/common/types/anomalies.ts",
-              "lineNumber": 35
-            },
-            "signature": [
-              "string | undefined"
-            ]
-          },
-          {
-            "tags": [],
-            "id": "def-server.AnomalyRecordDoc.multi_bucket_impact",
-            "type": "number",
-            "label": "multi_bucket_impact",
-            "description": [],
-            "source": {
-              "path": "x-pack/plugins/ml/common/types/anomalies.ts",
-              "lineNumber": 36
-            },
-            "signature": [
-              "number | undefined"
-            ]
-          },
-          {
-            "tags": [],
-            "id": "def-server.AnomalyRecordDoc.over_field_name",
-            "type": "string",
-            "label": "over_field_name",
-            "description": [],
-            "source": {
-              "path": "x-pack/plugins/ml/common/types/anomalies.ts",
-              "lineNumber": 37
-            },
-            "signature": [
-              "string | undefined"
-            ]
-          },
-          {
-            "tags": [],
-            "id": "def-server.AnomalyRecordDoc.over_field_value",
-            "type": "string",
-            "label": "over_field_value",
-            "description": [],
-            "source": {
-              "path": "x-pack/plugins/ml/common/types/anomalies.ts",
-              "lineNumber": 38
-            },
-            "signature": [
-              "string | undefined"
-            ]
-          },
-          {
-            "tags": [],
-            "id": "def-server.AnomalyRecordDoc.causes",
-            "type": "Array",
-            "label": "causes",
-            "description": [],
-            "source": {
-              "path": "x-pack/plugins/ml/common/types/anomalies.ts",
-              "lineNumber": 40
-            },
-            "signature": [
-              "any[] | undefined"
-            ]
-          }
-        ],
-        "source": {
-          "path": "x-pack/plugins/ml/common/types/anomalies.ts",
-          "lineNumber": 15
-        },
-        "initialIsOpen": false
-      },
-      {
-        "id": "def-server.AuditMessage",
-        "type": "Interface",
-        "label": "AuditMessage",
-        "description": [],
-        "tags": [],
-        "children": [
-          {
-            "tags": [],
-            "id": "def-server.AuditMessage.job_id",
-            "type": "string",
-            "label": "job_id",
-            "description": [],
-            "source": {
-              "path": "x-pack/plugins/ml/common/types/anomaly_detection_jobs/summary_job.ts",
-              "lineNumber": 40
-            }
-          },
-          {
-            "tags": [],
-            "id": "def-server.AuditMessage.msgTime",
-            "type": "number",
-            "label": "msgTime",
-            "description": [],
-            "source": {
-              "path": "x-pack/plugins/ml/common/types/anomaly_detection_jobs/summary_job.ts",
-              "lineNumber": 41
-            }
-          },
-          {
-            "tags": [],
-            "id": "def-server.AuditMessage.level",
-            "type": "string",
-            "label": "level",
-            "description": [],
-            "source": {
-              "path": "x-pack/plugins/ml/common/types/anomaly_detection_jobs/summary_job.ts",
-              "lineNumber": 42
-            }
-          },
-          {
-            "tags": [],
-            "id": "def-server.AuditMessage.highestLevel",
-            "type": "string",
-            "label": "highestLevel",
-            "description": [],
-            "source": {
-              "path": "x-pack/plugins/ml/common/types/anomaly_detection_jobs/summary_job.ts",
-              "lineNumber": 43
-            }
-          },
-          {
-            "tags": [],
-            "id": "def-server.AuditMessage.highestLevelText",
-            "type": "string",
-            "label": "highestLevelText",
-            "description": [],
-            "source": {
-              "path": "x-pack/plugins/ml/common/types/anomaly_detection_jobs/summary_job.ts",
-              "lineNumber": 44
-            }
-          },
-          {
-            "tags": [],
-            "id": "def-server.AuditMessage.text",
-            "type": "string",
-            "label": "text",
-            "description": [],
-            "source": {
-              "path": "x-pack/plugins/ml/common/types/anomaly_detection_jobs/summary_job.ts",
-              "lineNumber": 45
-            }
-          }
-        ],
-        "source": {
-          "path": "x-pack/plugins/ml/common/types/anomaly_detection_jobs/summary_job.ts",
-          "lineNumber": 39
-        },
-        "initialIsOpen": false
-      },
-      {
-        "id": "def-server.ChunkingConfig",
-        "type": "Interface",
-        "label": "ChunkingConfig",
-        "description": [],
-        "tags": [],
-        "children": [
-          {
-            "tags": [],
-            "id": "def-server.ChunkingConfig.mode",
-            "type": "CompoundType",
-            "label": "mode",
-            "description": [],
-            "source": {
-              "path": "x-pack/plugins/ml/common/types/anomaly_detection_jobs/datafeed.ts",
-              "lineNumber": 32
-            },
-            "signature": [
-              "\"auto\" | \"off\" | \"manual\""
-            ]
-          },
-          {
-            "tags": [],
-            "id": "def-server.ChunkingConfig.time_span",
-            "type": "string",
-            "label": "time_span",
-            "description": [],
-            "source": {
-              "path": "x-pack/plugins/ml/common/types/anomaly_detection_jobs/datafeed.ts",
-              "lineNumber": 33
-            },
-            "signature": [
-              "string | undefined"
-            ]
-          }
-        ],
-        "source": {
-          "path": "x-pack/plugins/ml/common/types/anomaly_detection_jobs/datafeed.ts",
-          "lineNumber": 31
-        },
-        "initialIsOpen": false
-      },
-      {
-        "id": "def-server.CombinedJob",
-        "type": "Interface",
-        "label": "CombinedJob",
-        "signature": [
-          "CombinedJob",
-          " extends ",
-          "Job"
-        ],
-        "description": [],
-        "tags": [],
-        "children": [
-          {
-            "tags": [],
-            "id": "def-server.CombinedJob.calendars",
-            "type": "Array",
-            "label": "calendars",
-            "description": [],
-            "source": {
-              "path": "x-pack/plugins/ml/common/types/anomaly_detection_jobs/combined_job.ts",
-              "lineNumber": 19
-            },
-            "signature": [
-              "string[] | undefined"
-            ]
-          },
-          {
-            "tags": [],
-            "id": "def-server.CombinedJob.datafeed_config",
-            "type": "Object",
-            "label": "datafeed_config",
-            "description": [],
-            "source": {
-              "path": "x-pack/plugins/ml/common/types/anomaly_detection_jobs/combined_job.ts",
-              "lineNumber": 20
-            },
-            "signature": [
-              {
-                "pluginId": "ml",
-                "scope": "common",
-                "docId": "kibMlPluginApi",
-                "section": "def-common.Datafeed",
-                "text": "Datafeed"
-              }
-            ]
-          }
-        ],
-        "source": {
-          "path": "x-pack/plugins/ml/common/types/anomaly_detection_jobs/combined_job.ts",
-          "lineNumber": 18
-        },
-        "initialIsOpen": false
-      },
-      {
-        "id": "def-server.CombinedJobWithStats",
-        "type": "Interface",
-        "label": "CombinedJobWithStats",
-        "signature": [
-          "CombinedJobWithStats",
-          " extends ",
-          "JobWithStats"
-        ],
-        "description": [],
-        "tags": [],
-        "children": [
-          {
-            "tags": [],
-            "id": "def-server.CombinedJobWithStats.calendars",
-            "type": "Array",
-            "label": "calendars",
-            "description": [],
-            "source": {
-              "path": "x-pack/plugins/ml/common/types/anomaly_detection_jobs/combined_job.ts",
-              "lineNumber": 24
-            },
-            "signature": [
-              "string[] | undefined"
-            ]
-          },
-          {
-            "tags": [],
-            "id": "def-server.CombinedJobWithStats.datafeed_config",
-            "type": "CompoundType",
-            "label": "datafeed_config",
-            "description": [],
-            "source": {
-              "path": "x-pack/plugins/ml/common/types/anomaly_detection_jobs/combined_job.ts",
-              "lineNumber": 25
-            },
-            "signature": [
-              {
-                "pluginId": "ml",
-                "scope": "common",
-                "docId": "kibMlPluginApi",
-                "section": "def-common.DatafeedWithStats",
-                "text": "DatafeedWithStats"
-              }
-            ]
-          }
-        ],
-        "source": {
-          "path": "x-pack/plugins/ml/common/types/anomaly_detection_jobs/combined_job.ts",
-          "lineNumber": 23
-        },
-        "initialIsOpen": false
-      },
-      {
-        "id": "def-server.CustomRule",
-        "type": "Interface",
-        "label": "CustomRule",
-        "description": [],
-        "tags": [],
-        "children": [
-          {
-            "tags": [],
-            "id": "def-server.CustomRule.actions",
-            "type": "Array",
-            "label": "actions",
-            "description": [],
-            "source": {
-              "path": "x-pack/plugins/ml/common/types/anomaly_detection_jobs/job.ts",
-              "lineNumber": 91
-            },
-            "signature": [
-              "string[]"
-            ]
-          },
-          {
-            "tags": [],
-            "id": "def-server.CustomRule.scope",
-            "type": "Uncategorized",
-            "label": "scope",
-            "description": [],
-            "source": {
-              "path": "x-pack/plugins/ml/common/types/anomaly_detection_jobs/job.ts",
-              "lineNumber": 92
-            },
-            "signature": [
-              "object | undefined"
-            ]
-          },
-          {
-            "tags": [],
-            "id": "def-server.CustomRule.conditions",
-            "type": "Array",
-            "label": "conditions",
-            "description": [],
-            "source": {
-              "path": "x-pack/plugins/ml/common/types/anomaly_detection_jobs/job.ts",
-              "lineNumber": 93
-            },
-            "signature": [
-              "any[]"
-            ]
-          }
-        ],
-        "source": {
-          "path": "x-pack/plugins/ml/common/types/anomaly_detection_jobs/job.ts",
-          "lineNumber": 90
-        },
-        "initialIsOpen": false
-      },
-      {
-        "id": "def-server.CustomSettings",
-        "type": "Interface",
-        "label": "CustomSettings",
-        "description": [],
-        "tags": [],
-        "children": [
-          {
-            "tags": [],
-            "id": "def-server.CustomSettings.custom_urls",
-            "type": "Array",
-            "label": "custom_urls",
-            "description": [],
-            "source": {
-              "path": "x-pack/plugins/ml/common/types/anomaly_detection_jobs/job.ts",
-              "lineNumber": 15
-            },
-            "signature": [
-              {
-                "pluginId": "ml",
-                "scope": "common",
-                "docId": "kibMlPluginApi",
-                "section": "def-common.UrlConfig",
-                "text": "UrlConfig"
-              },
-              "[] | undefined"
-            ]
-          },
-          {
-            "tags": [],
-            "id": "def-server.CustomSettings.created_by",
-            "type": "CompoundType",
-            "label": "created_by",
-            "description": [],
-            "source": {
-              "path": "x-pack/plugins/ml/common/types/anomaly_detection_jobs/job.ts",
-              "lineNumber": 16
-            },
-            "signature": [
-              {
-                "pluginId": "ml",
-                "scope": "common",
-                "docId": "kibMlPluginApi",
-                "section": "def-common.CREATED_BY_LABEL",
-                "text": "CREATED_BY_LABEL"
-              },
-              " | undefined"
-            ]
-          },
-          {
-            "tags": [],
-            "id": "def-server.CustomSettings.job_tags",
-            "type": "Object",
-            "label": "job_tags",
-            "description": [],
-            "source": {
-              "path": "x-pack/plugins/ml/common/types/anomaly_detection_jobs/job.ts",
-              "lineNumber": 17
-            },
-            "signature": [
-              "{ [tag: string]: string; } | undefined"
-            ]
-          }
-        ],
-        "source": {
-          "path": "x-pack/plugins/ml/common/types/anomaly_detection_jobs/job.ts",
-          "lineNumber": 14
-        },
-        "initialIsOpen": false
-      },
-      {
-        "id": "def-server.DataCounts",
-        "type": "Interface",
-        "label": "DataCounts",
-        "description": [],
-        "tags": [],
-        "children": [
-          {
-            "tags": [],
-            "id": "def-server.DataCounts.job_id",
-            "type": "string",
-            "label": "job_id",
-            "description": [],
-            "source": {
-              "path": "x-pack/plugins/ml/common/types/anomaly_detection_jobs/job_stats.ts",
-              "lineNumber": 23
-            }
-          },
-          {
-            "tags": [],
-            "id": "def-server.DataCounts.processed_record_count",
-            "type": "number",
-            "label": "processed_record_count",
-            "description": [],
-            "source": {
-              "path": "x-pack/plugins/ml/common/types/anomaly_detection_jobs/job_stats.ts",
-              "lineNumber": 24
-            }
-          },
-          {
-            "tags": [],
-            "id": "def-server.DataCounts.processed_field_count",
-            "type": "number",
-            "label": "processed_field_count",
-            "description": [],
-            "source": {
-              "path": "x-pack/plugins/ml/common/types/anomaly_detection_jobs/job_stats.ts",
-              "lineNumber": 25
-            }
-          },
-          {
-            "tags": [],
-            "id": "def-server.DataCounts.input_bytes",
-            "type": "number",
-            "label": "input_bytes",
-            "description": [],
-            "source": {
-              "path": "x-pack/plugins/ml/common/types/anomaly_detection_jobs/job_stats.ts",
-              "lineNumber": 26
-            }
-          },
-          {
-            "tags": [],
-            "id": "def-server.DataCounts.input_field_count",
-            "type": "number",
-            "label": "input_field_count",
-            "description": [],
-            "source": {
-              "path": "x-pack/plugins/ml/common/types/anomaly_detection_jobs/job_stats.ts",
-              "lineNumber": 27
-            }
-          },
-          {
-            "tags": [],
-            "id": "def-server.DataCounts.invalid_date_count",
-            "type": "number",
-            "label": "invalid_date_count",
-            "description": [],
-            "source": {
-              "path": "x-pack/plugins/ml/common/types/anomaly_detection_jobs/job_stats.ts",
-              "lineNumber": 28
-            }
-          },
-          {
-            "tags": [],
-            "id": "def-server.DataCounts.missing_field_count",
-            "type": "number",
-            "label": "missing_field_count",
-            "description": [],
-            "source": {
-              "path": "x-pack/plugins/ml/common/types/anomaly_detection_jobs/job_stats.ts",
-              "lineNumber": 29
-            }
-          },
-          {
-            "tags": [],
-            "id": "def-server.DataCounts.out_of_order_timestamp_count",
-            "type": "number",
-            "label": "out_of_order_timestamp_count",
-            "description": [],
-            "source": {
-              "path": "x-pack/plugins/ml/common/types/anomaly_detection_jobs/job_stats.ts",
-              "lineNumber": 30
-            }
-          },
-          {
-            "tags": [],
-            "id": "def-server.DataCounts.empty_bucket_count",
-            "type": "number",
-            "label": "empty_bucket_count",
-            "description": [],
-            "source": {
-              "path": "x-pack/plugins/ml/common/types/anomaly_detection_jobs/job_stats.ts",
-              "lineNumber": 31
-            }
-          },
-          {
-            "tags": [],
-            "id": "def-server.DataCounts.sparse_bucket_count",
-            "type": "number",
-            "label": "sparse_bucket_count",
-            "description": [],
-            "source": {
-              "path": "x-pack/plugins/ml/common/types/anomaly_detection_jobs/job_stats.ts",
-              "lineNumber": 32
-            }
-          },
-          {
-            "tags": [],
-            "id": "def-server.DataCounts.bucket_count",
-            "type": "number",
-            "label": "bucket_count",
-            "description": [],
-            "source": {
-              "path": "x-pack/plugins/ml/common/types/anomaly_detection_jobs/job_stats.ts",
-              "lineNumber": 33
-            }
-          },
-          {
-            "tags": [],
-            "id": "def-server.DataCounts.earliest_record_timestamp",
-            "type": "number",
-            "label": "earliest_record_timestamp",
-            "description": [],
-            "source": {
-              "path": "x-pack/plugins/ml/common/types/anomaly_detection_jobs/job_stats.ts",
-              "lineNumber": 34
-            }
-          },
-          {
-            "tags": [],
-            "id": "def-server.DataCounts.latest_record_timestamp",
-            "type": "number",
-            "label": "latest_record_timestamp",
-            "description": [],
-            "source": {
-              "path": "x-pack/plugins/ml/common/types/anomaly_detection_jobs/job_stats.ts",
-              "lineNumber": 35
-            }
-          },
-          {
-            "tags": [],
-            "id": "def-server.DataCounts.last_data_time",
-            "type": "number",
-            "label": "last_data_time",
-            "description": [],
-            "source": {
-              "path": "x-pack/plugins/ml/common/types/anomaly_detection_jobs/job_stats.ts",
-              "lineNumber": 36
-            }
-          },
-          {
-            "tags": [],
-            "id": "def-server.DataCounts.input_record_count",
-            "type": "number",
-            "label": "input_record_count",
-            "description": [],
-            "source": {
-              "path": "x-pack/plugins/ml/common/types/anomaly_detection_jobs/job_stats.ts",
-              "lineNumber": 37
-            }
-          },
-          {
-            "tags": [],
-            "id": "def-server.DataCounts.latest_empty_bucket_timestamp",
-            "type": "number",
-            "label": "latest_empty_bucket_timestamp",
-            "description": [],
-            "source": {
-              "path": "x-pack/plugins/ml/common/types/anomaly_detection_jobs/job_stats.ts",
-              "lineNumber": 38
-            }
-          },
-          {
-            "tags": [],
-            "id": "def-server.DataCounts.latest_sparse_bucket_timestamp",
-            "type": "number",
-            "label": "latest_sparse_bucket_timestamp",
-            "description": [],
-            "source": {
-              "path": "x-pack/plugins/ml/common/types/anomaly_detection_jobs/job_stats.ts",
-              "lineNumber": 39
-            }
-          },
-          {
-            "tags": [],
-            "id": "def-server.DataCounts.latest_bucket_timestamp",
-            "type": "number",
-            "label": "latest_bucket_timestamp",
-            "description": [],
-            "source": {
-              "path": "x-pack/plugins/ml/common/types/anomaly_detection_jobs/job_stats.ts",
-              "lineNumber": 40
-            },
-            "signature": [
-              "number | undefined"
-            ]
-          }
-        ],
-        "source": {
-          "path": "x-pack/plugins/ml/common/types/anomaly_detection_jobs/job_stats.ts",
-          "lineNumber": 22
-        },
-        "initialIsOpen": false
-      },
-      {
-        "id": "def-server.DataDescription",
-        "type": "Interface",
-        "label": "DataDescription",
-        "description": [],
-        "tags": [],
-        "children": [
-          {
-            "tags": [],
-            "id": "def-server.DataDescription.format",
-            "type": "string",
-            "label": "format",
-            "description": [],
-            "source": {
-              "path": "x-pack/plugins/ml/common/types/anomaly_detection_jobs/job.ts",
-              "lineNumber": 78
-            },
-            "signature": [
-              "string | undefined"
-            ]
-          },
-          {
-            "tags": [],
-            "id": "def-server.DataDescription.time_field",
-            "type": "string",
-            "label": "time_field",
-            "description": [],
-            "source": {
-              "path": "x-pack/plugins/ml/common/types/anomaly_detection_jobs/job.ts",
-              "lineNumber": 79
-            }
-          },
-          {
-            "tags": [],
-            "id": "def-server.DataDescription.time_format",
-            "type": "string",
-            "label": "time_format",
-            "description": [],
-            "source": {
-              "path": "x-pack/plugins/ml/common/types/anomaly_detection_jobs/job.ts",
-              "lineNumber": 80
-            },
-            "signature": [
-              "string | undefined"
-            ]
-          }
-        ],
-        "source": {
-          "path": "x-pack/plugins/ml/common/types/anomaly_detection_jobs/job.ts",
-          "lineNumber": 77
-        },
-        "initialIsOpen": false
-      },
-      {
-        "id": "def-server.Datafeed",
-        "type": "Interface",
-        "label": "Datafeed",
-        "description": [],
-        "tags": [],
-        "children": [
-          {
-            "tags": [],
-            "id": "def-server.Datafeed.datafeed_id",
-            "type": "string",
-            "label": "datafeed_id",
-            "description": [],
-            "source": {
-              "path": "x-pack/plugins/ml/common/types/anomaly_detection_jobs/datafeed.ts",
-              "lineNumber": 14
-            }
-          },
-          {
-            "tags": [],
-            "id": "def-server.Datafeed.aggregations",
-            "type": "Object",
-            "label": "aggregations",
-            "description": [],
-            "source": {
-              "path": "x-pack/plugins/ml/common/types/anomaly_detection_jobs/datafeed.ts",
-              "lineNumber": 15
-            },
-            "signature": [
-              "Record<string, { date_histogram: { field: string; fixed_interval: string; }; aggregations?: { [key: string]: any; } | undefined; aggs?: { [key: string]: any; } | undefined; }> | undefined"
-            ]
-          },
-          {
-            "tags": [],
-            "id": "def-server.Datafeed.aggs",
-            "type": "Object",
-            "label": "aggs",
-            "description": [],
-            "source": {
-              "path": "x-pack/plugins/ml/common/types/anomaly_detection_jobs/datafeed.ts",
-              "lineNumber": 16
-            },
-            "signature": [
-              "Record<string, { date_histogram: { field: string; fixed_interval: string; }; aggregations?: { [key: string]: any; } | undefined; aggs?: { [key: string]: any; } | undefined; }> | undefined"
-            ]
-          },
-          {
-            "tags": [],
-            "id": "def-server.Datafeed.chunking_config",
-            "type": "Object",
-            "label": "chunking_config",
-            "description": [],
-            "source": {
-              "path": "x-pack/plugins/ml/common/types/anomaly_detection_jobs/datafeed.ts",
-              "lineNumber": 17
-            },
-            "signature": [
-              {
-                "pluginId": "ml",
-                "scope": "common",
-                "docId": "kibMlPluginApi",
-                "section": "def-common.ChunkingConfig",
-                "text": "ChunkingConfig"
-              },
-              " | undefined"
-            ]
-          },
-          {
-            "tags": [],
-            "id": "def-server.Datafeed.frequency",
-            "type": "string",
-            "label": "frequency",
-            "description": [],
-            "source": {
-              "path": "x-pack/plugins/ml/common/types/anomaly_detection_jobs/datafeed.ts",
-              "lineNumber": 18
-            },
-            "signature": [
-              "string | undefined"
-            ]
-          },
-          {
-            "tags": [],
-            "id": "def-server.Datafeed.indices",
-            "type": "Array",
-            "label": "indices",
-            "description": [],
-            "source": {
-              "path": "x-pack/plugins/ml/common/types/anomaly_detection_jobs/datafeed.ts",
-              "lineNumber": 19
-            },
-            "signature": [
-              "string[]"
-            ]
-          },
-          {
-            "tags": [],
-            "id": "def-server.Datafeed.indexes",
-            "type": "Array",
-            "label": "indexes",
-            "description": [],
-            "source": {
-              "path": "x-pack/plugins/ml/common/types/anomaly_detection_jobs/datafeed.ts",
-              "lineNumber": 20
-            },
-            "signature": [
-              "string[] | undefined"
-            ]
-          },
-          {
-            "tags": [],
-            "id": "def-server.Datafeed.job_id",
-            "type": "string",
-            "label": "job_id",
-            "description": [],
-            "source": {
-              "path": "x-pack/plugins/ml/common/types/anomaly_detection_jobs/datafeed.ts",
-              "lineNumber": 21
-            }
-          },
-          {
-            "tags": [],
-            "id": "def-server.Datafeed.query",
-            "type": "Uncategorized",
-            "label": "query",
-            "description": [],
-            "source": {
-              "path": "x-pack/plugins/ml/common/types/anomaly_detection_jobs/datafeed.ts",
-              "lineNumber": 22
-            },
-            "signature": [
-              "object"
-            ]
-          },
-          {
-            "tags": [],
-            "id": "def-server.Datafeed.query_delay",
-            "type": "string",
-            "label": "query_delay",
-            "description": [],
-            "source": {
-              "path": "x-pack/plugins/ml/common/types/anomaly_detection_jobs/datafeed.ts",
-              "lineNumber": 23
-            },
-            "signature": [
-              "string | undefined"
-            ]
-          },
-          {
-            "tags": [],
-            "id": "def-server.Datafeed.script_fields",
-            "type": "Object",
-            "label": "script_fields",
-            "description": [],
-            "source": {
-              "path": "x-pack/plugins/ml/common/types/anomaly_detection_jobs/datafeed.ts",
-              "lineNumber": 24
-            },
-            "signature": [
-              "Record<string, any> | undefined"
-            ]
-          },
-          {
-            "tags": [],
-            "id": "def-server.Datafeed.runtime_mappings",
-            "type": "Object",
-            "label": "runtime_mappings",
-            "description": [],
-            "source": {
-              "path": "x-pack/plugins/ml/common/types/anomaly_detection_jobs/datafeed.ts",
-              "lineNumber": 25
-            },
-            "signature": [
-              "Record<string, ",
-              {
-                "pluginId": "ml",
-                "scope": "common",
-                "docId": "kibMlPluginApi",
-                "section": "def-common.RuntimeField",
-                "text": "RuntimeField"
-              },
-              "> | undefined"
             ]
           },
           {
@@ -3932,45 +2739,6 @@
         "source": {
           "path": "x-pack/plugins/ml/common/types/anomaly_detection_jobs/job_stats.ts",
           "lineNumber": 65
-        },
-        "initialIsOpen": false
-      },
-      {
-        "id": "def-server.Influencer",
-        "type": "Interface",
-        "label": "Influencer",
-        "description": [],
-        "tags": [],
-        "children": [
-          {
-            "tags": [],
-            "id": "def-server.Influencer.influencer_field_name",
-            "type": "string",
-            "label": "influencer_field_name",
-            "description": [],
-            "source": {
-              "path": "x-pack/plugins/ml/common/types/anomalies.ts",
-              "lineNumber": 11
-            }
-          },
-          {
-            "tags": [],
-            "id": "def-server.Influencer.influencer_field_values",
-            "type": "Array",
-            "label": "influencer_field_values",
-            "description": [],
-            "source": {
-              "path": "x-pack/plugins/ml/common/types/anomalies.ts",
-              "lineNumber": 12
-            },
-            "signature": [
-              "string[]"
-            ]
-          }
-        ],
-        "source": {
-          "path": "x-pack/plugins/ml/common/types/anomalies.ts",
-          "lineNumber": 10
         },
         "initialIsOpen": false
       },
@@ -5395,24 +4163,6 @@
         "initialIsOpen": false
       },
       {
-<<<<<<< HEAD
-        "id": "def-server.JobId",
-=======
-        "id": "def-server.AnomalyResultType",
-        "type": "Type",
-        "label": "AnomalyResultType",
-        "tags": [],
-        "description": [],
-        "source": {
-          "path": "x-pack/plugins/ml/common/types/anomalies.ts",
-          "lineNumber": 81
-        },
-        "signature": [
-          "\"bucket\" | \"record\" | \"influencer\""
-        ],
-        "initialIsOpen": false
-      },
-      {
         "id": "def-server.BucketSpan",
         "type": "Type",
         "label": "BucketSpan",
@@ -5444,7 +4194,6 @@
       },
       {
         "id": "def-server.DatafeedWithStats",
->>>>>>> f4caf872
         "type": "Type",
         "label": "DatafeedWithStats",
         "tags": [],
@@ -5455,21 +4204,6 @@
         },
         "signature": [
           "Datafeed & DatafeedStats"
-        ],
-        "initialIsOpen": false
-      },
-      {
-        "id": "def-server.EntityFieldType",
-        "type": "Type",
-        "label": "EntityFieldType",
-        "tags": [],
-        "description": [],
-        "source": {
-          "path": "x-pack/plugins/ml/common/types/anomalies.ts",
-          "lineNumber": 79
-        },
-        "signature": [
-          "\"partition_field\" | \"over_field\" | \"by_field\""
         ],
         "initialIsOpen": false
       },
@@ -5530,21 +4264,6 @@
         },
         "signature": [
           "Readonly<{} & { moduleId: string; }> & Readonly<{ start?: number | undefined; query?: any; prefix?: string | undefined; end?: number | undefined; groups?: string[] | undefined; indexPatternName?: string | undefined; useDedicatedIndex?: boolean | undefined; startDatafeed?: boolean | undefined; jobOverrides?: any; datafeedOverrides?: any; estimateModelMemory?: boolean | undefined; applyToAllSpaces?: boolean | undefined; } & {}>"
-        ],
-        "initialIsOpen": false
-      },
-      {
-        "id": "def-server.PartitionFieldsType",
-        "type": "Type",
-        "label": "PartitionFieldsType",
-        "tags": [],
-        "description": [],
-        "source": {
-          "path": "x-pack/plugins/ml/common/types/anomalies.ts",
-          "lineNumber": 60
-        },
-        "signature": [
-          "\"partition_field\" | \"over_field\" | \"by_field\""
         ],
         "initialIsOpen": false
       }
@@ -5596,8 +4315,6 @@
     "functions": [
       {
         "id": "def-common.composeValidators",
-<<<<<<< HEAD
-=======
         "type": "Function",
         "label": "composeValidators",
         "signature": [
@@ -5669,76 +4386,6 @@
         "initialIsOpen": false
       },
       {
-        "id": "def-common.getSeverityColor",
-        "type": "Function",
-        "label": "getSeverityColor",
-        "signature": [
-          "(normalizedScore: number) => string"
-        ],
-        "description": [],
-        "children": [
-          {
-            "type": "number",
-            "label": "normalizedScore",
-            "isRequired": true,
-            "signature": [
-              "number"
-            ],
-            "description": [],
-            "source": {
-              "path": "x-pack/plugins/ml/common/util/anomaly_utils.ts",
-              "lineNumber": 177
-            }
-          }
-        ],
-        "tags": [],
-        "returnComment": [],
-        "source": {
-          "path": "x-pack/plugins/ml/common/util/anomaly_utils.ts",
-          "lineNumber": 177
-        },
-        "initialIsOpen": false
-      },
-      {
-        "id": "def-common.getSeverityType",
->>>>>>> f4caf872
-        "type": "Function",
-        "label": "getSeverityType",
-        "signature": [
-          "(normalizedScore: number) => ",
-          {
-            "pluginId": "ml",
-            "scope": "common",
-            "docId": "kibMlPluginApi",
-            "section": "def-common.ANOMALY_SEVERITY",
-            "text": "ANOMALY_SEVERITY"
-          }
-        ],
-        "description": [],
-        "children": [
-          {
-            "type": "number",
-            "label": "normalizedScore",
-            "isRequired": true,
-            "signature": [
-              "number"
-            ],
-            "description": [],
-            "source": {
-              "path": "x-pack/plugins/ml/common/util/anomaly_utils.ts",
-              "lineNumber": 138
-            }
-          }
-        ],
-        "tags": [],
-        "returnComment": [],
-        "source": {
-          "path": "x-pack/plugins/ml/common/util/anomaly_utils.ts",
-          "lineNumber": 138
-        },
-        "initialIsOpen": false
-      },
-      {
         "id": "def-common.patternValidator",
         "type": "Function",
         "label": "patternValidator",
@@ -5876,36 +4523,7 @@
         "initialIsOpen": false
       }
     ],
-<<<<<<< HEAD
     "enums": [],
-=======
-    "enums": [
-      {
-        "id": "def-common.ANOMALY_SEVERITY",
-        "type": "Enum",
-        "label": "ANOMALY_SEVERITY",
-        "tags": [],
-        "description": [],
-        "source": {
-          "path": "x-pack/plugins/ml/common/constants/anomalies.ts",
-          "lineNumber": 8
-        },
-        "initialIsOpen": false
-      },
-      {
-        "id": "def-common.ANOMALY_THRESHOLD",
-        "type": "Enum",
-        "label": "ANOMALY_THRESHOLD",
-        "tags": [],
-        "description": [],
-        "source": {
-          "path": "x-pack/plugins/ml/common/constants/anomalies.ts",
-          "lineNumber": 17
-        },
-        "initialIsOpen": false
-      }
-    ],
->>>>>>> f4caf872
     "misc": [
       {
         "id": "def-common.ChartData",
@@ -5957,89 +4575,6 @@
           "{ readonly EQ: \"eq\"; readonly GTE: \"gte\"; }"
         ],
         "initialIsOpen": false
-<<<<<<< HEAD
-=======
-      },
-      {
-        "id": "def-common.SEVERITY_COLORS",
-        "type": "Object",
-        "tags": [],
-        "children": [
-          {
-            "tags": [],
-            "id": "def-common.SEVERITY_COLORS.CRITICAL",
-            "type": "string",
-            "label": "CRITICAL",
-            "description": [],
-            "source": {
-              "path": "x-pack/plugins/ml/common/constants/anomalies.ts",
-              "lineNumber": 26
-            }
-          },
-          {
-            "tags": [],
-            "id": "def-common.SEVERITY_COLORS.MAJOR",
-            "type": "string",
-            "label": "MAJOR",
-            "description": [],
-            "source": {
-              "path": "x-pack/plugins/ml/common/constants/anomalies.ts",
-              "lineNumber": 27
-            }
-          },
-          {
-            "tags": [],
-            "id": "def-common.SEVERITY_COLORS.MINOR",
-            "type": "string",
-            "label": "MINOR",
-            "description": [],
-            "source": {
-              "path": "x-pack/plugins/ml/common/constants/anomalies.ts",
-              "lineNumber": 28
-            }
-          },
-          {
-            "tags": [],
-            "id": "def-common.SEVERITY_COLORS.WARNING",
-            "type": "string",
-            "label": "WARNING",
-            "description": [],
-            "source": {
-              "path": "x-pack/plugins/ml/common/constants/anomalies.ts",
-              "lineNumber": 29
-            }
-          },
-          {
-            "tags": [],
-            "id": "def-common.SEVERITY_COLORS.LOW",
-            "type": "string",
-            "label": "LOW",
-            "description": [],
-            "source": {
-              "path": "x-pack/plugins/ml/common/constants/anomalies.ts",
-              "lineNumber": 30
-            }
-          },
-          {
-            "tags": [],
-            "id": "def-common.SEVERITY_COLORS.BLANK",
-            "type": "string",
-            "label": "BLANK",
-            "description": [],
-            "source": {
-              "path": "x-pack/plugins/ml/common/constants/anomalies.ts",
-              "lineNumber": 31
-            }
-          }
-        ],
-        "description": [],
-        "label": "SEVERITY_COLORS",
-        "source": {
-          "path": "x-pack/plugins/ml/common/constants/anomalies.ts",
-          "lineNumber": 25
-        },
-        "initialIsOpen": false
->>>>>>> f4caf872
       }
     ]
   }
