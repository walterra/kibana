--- conflicted
+++ resolved
@@ -300,12 +300,7 @@
     "webpack-dev-server": "1.14.1"
   },
   "engines": {
-<<<<<<< HEAD
     "node": "8.1.4",
     "npm": "5.3.0"
-=======
-    "node": "6.11.1",
-    "npm": "3.10.10"
->>>>>>> 2043cf0e
   }
 }