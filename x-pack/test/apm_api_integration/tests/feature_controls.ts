/*
 * Copyright Elasticsearch B.V. and/or licensed to Elasticsearch B.V. under one
 * or more contributor license agreements. Licensed under the Elastic License
 * 2.0; you may not use this file except in compliance with the Elastic License
 * 2.0.
 */

import expect from '@kbn/expect';
import { FtrProviderContext } from '../common/ftr_provider_context';
import { registry } from '../common/registry';

export default function featureControlsTests({ getService }: FtrProviderContext) {
  const supertest = getService('supertestAsApmWriteUser');
  const supertestWithoutAuth = getService('supertestWithoutAuth');
  const security = getService('security');
  const spaces = getService('spaces');
  const es = getService('es');
  const log = getService('log');

  const start = encodeURIComponent(new Date(Date.now() - 10000).toISOString());
  const end = encodeURIComponent(new Date().toISOString());

  const expect403 = (result: any) => {
    expect(result.error).to.be(undefined);
    expect(result.response.statusCode).to.be(403);
  };

  const expect200 = (result: any) => {
    expect(result.error).to.be(undefined);
    expect(result.response.statusCode).to.be(200);
  };

  interface Endpoint {
    req: {
      url: string;
      method?: 'get' | 'post' | 'delete' | 'put';
      body?: any;
    };
    expectForbidden: (result: any) => void;
    expectResponse: (result: any) => void;
    onExpectationFail?: () => Promise<any>;
  }
  const endpoints: Endpoint[] = [
    {
      // this doubles as a smoke test for the _inspect query parameter
      req: {
        url: `/api/apm/services/foo/errors?start=${start}&end=${end}&_inspect=true&environment=ENVIRONMENT_ALL&kuery=`,
      },
      expectForbidden: expect403,
      expectResponse: expect200,
    },
    {
      req: {
        url: `/api/apm/services/foo/errors/bar?start=${start}&end=${end}&environment=ENVIRONMENT_ALL&kuery=`,
      },
      expectForbidden: expect403,
      expectResponse: expect200,
    },
    {
      req: {
        url: `/api/apm/services/foo/errors/distribution?start=${start}&end=${end}&groupId=bar&environment=ENVIRONMENT_ALL&kuery=`,
      },
      expectForbidden: expect403,
      expectResponse: expect200,
    },
    {
      req: {
        url: `/api/apm/services/foo/errors/distribution?start=${start}&end=${end}&environment=ENVIRONMENT_ALL&kuery=`,
      },
      expectForbidden: expect403,
      expectResponse: expect200,
    },
    {
      req: {
        url: `/api/apm/services/foo/metrics/charts?start=${start}&end=${end}&agentName=cool-agent&environment=ENVIRONMENT_ALL&kuery=`,
      },
      expectForbidden: expect403,
      expectResponse: expect200,
    },
    {
      req: {
        url: `/api/apm/services?start=${start}&end=${end}&environment=ENVIRONMENT_ALL&kuery=`,
      },
      expectForbidden: expect403,
      expectResponse: expect200,
    },
    {
      req: {
        url: `/api/apm/services/foo/agent_name?start=${start}&end=${end}`,
      },
      expectForbidden: expect403,
      expectResponse: expect200,
    },
    {
      req: { url: `/api/apm/services/foo/transaction_types?start=${start}&end=${end}` },
      expectForbidden: expect403,
      expectResponse: expect200,
    },
    {
      req: { url: `/api/apm/traces?start=${start}&end=${end}&environment=ENVIRONMENT_ALL&kuery=` },
      expectForbidden: expect403,
      expectResponse: expect200,
    },
    {
      req: {
        url: `/api/apm/traces/foo?start=${start}&end=${end}`,
      },
      expectForbidden: expect403,
      expectResponse: expect200,
    },
    {
      req: {
        url: `/api/apm/services/foo/transactions/charts/latency?environment=testing&start=${start}&end=${end}&transactionType=bar&latencyAggregationType=avg&kuery=`,
      },
      expectForbidden: expect403,
      expectResponse: expect200,
    },
    {
      req: {
        url: `/api/apm/services/foo/transactions/charts/latency?environment=testing&start=${start}&end=${end}&transactionType=bar&latencyAggregationType=avg&transactionName=baz&kuery=`,
      },
      expectForbidden: expect403,
      expectResponse: expect200,
    },
    {
      req: {
<<<<<<< HEAD
        url: `/api/apm/services/foo/transactions/traces/samples?start=${start}&end=${end}&transactionType=bar&transactionName=baz`,
=======
        url: `/api/apm/services/foo/transactions/charts/distribution?start=${start}&end=${end}&transactionType=bar&transactionName=baz&environment=ENVIRONMENT_ALL&kuery=`,
>>>>>>> a8b44332
      },
      expectForbidden: expect403,
      expectResponse: expect200,
    },
    {
      req: {
        method: 'post',
        url: `/api/apm/settings/agent-configuration/search`,
        body: { service: { name: 'test-service' }, etag: 'abc' },
      },
      expectForbidden: expect403,
      expectResponse: expect200,
      onExpectationFail: async () => {
        const res = await es.search({
          index: '.apm-agent-configuration',
        });

        log.error(JSON.stringify(res, null, 2));
      },
    },
    {
      req: {
        url: `/api/apm/settings/custom_links/transaction`,
      },
      expectForbidden: expect403,
      expectResponse: expect200,
    },
    {
      req: {
        url: `/api/apm/services/foo/metadata/details?start=${start}&end=${end}`,
      },
      expectForbidden: expect403,
      expectResponse: expect200,
    },
    {
      req: {
        url: `/api/apm/services/foo/metadata/icons?start=${start}&end=${end}`,
      },
      expectForbidden: expect403,
      expectResponse: expect200,
    },
  ];

  const elasticsearchPrivileges = {
    indices: [
      { names: ['apm-*'], privileges: ['read', 'view_index_metadata'] },
      { names: ['.apm-agent-configuration'], privileges: ['read', 'write', 'view_index_metadata'] },
      { names: ['.apm-custom-link'], privileges: ['read', 'write', 'view_index_metadata'] },
    ],
  };

  async function executeAsUser(
    { method = 'get', url, body }: Endpoint['req'],
    username: string,
    password: string,
    spaceId?: string
  ) {
    const basePath = spaceId ? `/s/${spaceId}` : '';

    let request = supertestWithoutAuth[method](`${basePath}${url}`);

    // json body
    if (body) {
      request = request.send(body);
    }

    return await request
      .auth(username, password)
      .set('kbn-xsrf', 'foo')
      .then((response: any) => ({ error: undefined, response }))
      .catch((error: any) => ({ error, response: undefined }));
  }

  async function executeAsAdmin({ method = 'get', url, body }: Endpoint['req'], spaceId?: string) {
    const basePath = spaceId ? `/s/${spaceId}` : '';
    const fullPath = `${basePath}${url}`;
    let request = supertest[method](fullPath);

    // json body
    if (body) {
      request = request.send(body);
    }

    const response = await request.set('kbn-xsrf', 'foo');

    const { status } = response;
    if (status !== 200) {
      throw new Error(`Endpoint: ${method} ${fullPath}
      Status code: ${status}
      Response: ${response.body.message}`);
    }

    return response;
  }

  async function executeRequests({
    username,
    password,
    expectation,
    spaceId,
  }: {
    username: string;
    password: string;
    expectation: 'forbidden' | 'response';
    spaceId?: string;
  }) {
    for (const endpoint of endpoints) {
      log.info(`Requesting: ${endpoint.req.url}. Expecting: ${expectation}`);
      const result = await executeAsUser(endpoint.req, username, password, spaceId);
      log.info(`Responded: ${endpoint.req.url}`);

      try {
        if (expectation === 'forbidden') {
          endpoint.expectForbidden(result);
        } else {
          endpoint.expectResponse(result);
        }
      } catch (e) {
        if (endpoint.onExpectationFail) {
          await endpoint.onExpectationFail();
        }

        const { statusCode, body, req } = result.response;
        throw new Error(
          `Endpoint: ${req.method} ${req.path}
          Status code: ${statusCode}
          Response: ${body.message}

          ${e.message}`
        );
      }
    }
  }

  registry.when('apm feature controls', { config: 'basic', archives: [] }, () => {
    const config = {
      service: { name: 'test-service' },
      settings: { transaction_sample_rate: '0.5' },
    };
    before(async () => {
      log.info(`Creating agent configuration`);
      await executeAsAdmin({
        method: 'put',
        url: '/api/apm/settings/agent-configuration',
        body: config,
      });
      log.info(`Agent configuration created`);
    });

    after(async () => {
      log.info('deleting agent configuration');
      await executeAsAdmin({
        method: 'delete',
        url: `/api/apm/settings/agent-configuration`,
        body: {
          service: config.service,
        },
      });
    });

    it(`APIs can't be accessed by logstash_read user`, async () => {
      const username = 'logstash_read';
      const roleName = 'logstash_read';
      const password = `${username}-password`;
      try {
        await security.role.create(roleName, {
          elasticsearch: elasticsearchPrivileges,
        });

        await security.user.create(username, {
          password,
          roles: [roleName],
          full_name: 'a kibana user',
        });

        await executeRequests({ username, password, expectation: 'forbidden' });
      } finally {
        await security.role.delete(roleName);
        await security.user.delete(username);
      }
    });

    it('APIs can be accessed by global_all user', async () => {
      const username = 'global_all';
      const roleName = 'global_all';
      const password = `${username}-password`;
      try {
        await security.role.create(roleName, {
          elasticsearch: elasticsearchPrivileges,
          kibana: [{ base: ['all'], spaces: ['*'] }],
        });

        await security.user.create(username, {
          password,
          roles: [roleName],
          full_name: 'a kibana user',
        });

        await executeRequests({ username, password, expectation: 'response' });
      } finally {
        await security.role.delete(roleName);
        await security.user.delete(username);
      }
    });

    // this could be any role which doesn't have access to the APM feature
    it(`APIs can't be accessed by dashboard_all user`, async () => {
      const username = 'dashboard_all';
      const roleName = 'dashboard_all';
      const password = `${username}-password`;
      try {
        await security.role.create(roleName, {
          elasticsearch: elasticsearchPrivileges,
          kibana: [{ feature: { dashboard: ['all'] }, spaces: ['*'] }],
        });

        await security.user.create(username, {
          password,
          roles: [roleName],
          full_name: 'a kibana user',
        });

        await executeRequests({ username, password, expectation: 'forbidden' });
      } finally {
        await security.role.delete(roleName);
        await security.user.delete(username);
      }
    });

    describe('spaces', () => {
      // the following tests create a user_1 which has uptime read access to space_1 and dashboard all access to space_2
      const space1Id = 'space_1';
      const space2Id = 'space_2';

      const roleName = 'user_1';
      const username = 'user_1';
      const password = 'user_1-password';

      before(async () => {
        await spaces.create({
          id: space1Id,
          name: space1Id,
          disabledFeatures: [],
        });
        await spaces.create({
          id: space2Id,
          name: space2Id,
          disabledFeatures: [],
        });
        await security.role.create(roleName, {
          elasticsearch: elasticsearchPrivileges,
          kibana: [
            { feature: { apm: ['read'] }, spaces: [space1Id] },
            { feature: { dashboard: ['all'] }, spaces: [space2Id] },
          ],
        });
        await security.user.create(username, {
          password,
          roles: [roleName],
        });
      });

      after(async () => {
        await spaces.delete(space1Id);
        await spaces.delete(space2Id);
        await security.role.delete(roleName);
        await security.user.delete(username);
      });

      it('user_1 can access APIs in space_1', async () => {
        await executeRequests({ username, password, expectation: 'response', spaceId: space1Id });
      });

      it(`user_1 can't access APIs in space_2`, async () => {
        await executeRequests({ username, password, expectation: 'forbidden', spaceId: space2Id });
      });
    });
  });
}<|MERGE_RESOLUTION|>--- conflicted
+++ resolved
@@ -124,11 +124,7 @@
     },
     {
       req: {
-<<<<<<< HEAD
-        url: `/api/apm/services/foo/transactions/traces/samples?start=${start}&end=${end}&transactionType=bar&transactionName=baz`,
-=======
-        url: `/api/apm/services/foo/transactions/charts/distribution?start=${start}&end=${end}&transactionType=bar&transactionName=baz&environment=ENVIRONMENT_ALL&kuery=`,
->>>>>>> a8b44332
+        url: `/api/apm/services/foo/transactions/traces/samples?start=${start}&end=${end}&transactionType=bar&transactionName=baz&environment=ENVIRONMENT_ALL&kuery=`,
       },
       expectForbidden: expect403,
       expectResponse: expect200,
