/*
 * Copyright Elasticsearch B.V. and/or licensed to Elasticsearch B.V. under one
 * or more contributor license agreements. Licensed under the Elastic License;
 * you may not use this file except in compliance with the Elastic License.
 */

import { Annotation } from '../../../common/types/annotations';

// TODO This is not a complete representation of all methods of `ml.*`.
// It just satisfies needs for other parts of the code area which use
// TypeScript and rely on the methods typed in here.
// This allows the import of `ml` into TypeScript code.
declare interface Ml {
  annotations: {
    deleteAnnotation(id: string | undefined): Promise<any>;
    indexAnnotation(annotation: Annotation): Promise<object>;
  };
<<<<<<< HEAD
  dataFrame: {
    getDataFrameTransforms(): Promise<any>;
    getDataFrameTransformsStats(): Promise<any>;
    createDataFrameTransformsJob(jobId: string, jobConfig: any): Promise<any>;
    deleteDataFrameTransformsJob(jobId: string): Promise<any>;
    getDataFrameTransformsPreview(payload: any): Promise<any>;
    startDataFrameTransformsJob(jobId: string): Promise<any>;
    stopDataFrameTransformsJob(jobId: string): Promise<any>;
  };
  esSearch: any;
=======

  getTimeFieldRange(obj: object): Promise<any>;
>>>>>>> d9887d8d
}

declare const ml: Ml;<|MERGE_RESOLUTION|>--- conflicted
+++ resolved
@@ -15,7 +15,6 @@
     deleteAnnotation(id: string | undefined): Promise<any>;
     indexAnnotation(annotation: Annotation): Promise<object>;
   };
-<<<<<<< HEAD
   dataFrame: {
     getDataFrameTransforms(): Promise<any>;
     getDataFrameTransformsStats(): Promise<any>;
@@ -26,10 +25,8 @@
     stopDataFrameTransformsJob(jobId: string): Promise<any>;
   };
   esSearch: any;
-=======
 
   getTimeFieldRange(obj: object): Promise<any>;
->>>>>>> d9887d8d
 }
 
 declare const ml: Ml;