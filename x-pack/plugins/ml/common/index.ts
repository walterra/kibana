--- conflicted
+++ resolved
@@ -6,11 +6,6 @@
  */
 
 export { HitsTotalRelation, SearchResponse7, HITS_TOTAL_RELATION } from './types/es_client';
-<<<<<<< HEAD
-=======
 export { ChartData } from './types/field_histograms';
-export { ANOMALY_SEVERITY, ANOMALY_THRESHOLD, SEVERITY_COLORS } from './constants/anomalies';
-export { getSeverityColor, getSeverityType } from './util/anomaly_utils';
->>>>>>> 8c6caf84
 export { composeValidators, patternValidator } from './util/validators';
 export { extractErrorMessage } from './util/errors';