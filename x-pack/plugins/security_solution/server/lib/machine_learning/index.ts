/*
 * Copyright Elasticsearch B.V. and/or licensed to Elasticsearch B.V. under one
 * or more contributor license agreements. Licensed under the Elastic License
 * 2.0; you may not use this file except in compliance with the Elastic License
 * 2.0.
 */

import { RequestParams } from '@elastic/elasticsearch';

<<<<<<< HEAD
import { AnomalyRecordDoc as Anomaly } from '@kbn/ml-utils';
import { buildExceptionFilter } from '../../../common/detection_engine/build_exceptions_filter';
=======
import { buildExceptionFilter } from '../../../common/shared_imports';
>>>>>>> d0949121
import { ExceptionListItemSchema } from '../../../../lists/common';
import { SearchResponse } from '../types';

export { Anomaly };
export type AnomalyResults = SearchResponse<Anomaly>;
type MlAnomalySearch = <T>(
  searchParams: RequestParams.Search,
  jobIds: string[]
) => Promise<SearchResponse<T>>;

export interface AnomaliesSearchParams {
  jobIds: string[];
  threshold: number;
  earliestMs: number;
  latestMs: number;
  exceptionItems: ExceptionListItemSchema[];
  maxRecords?: number;
}

export const getAnomalies = async (
  params: AnomaliesSearchParams,
  mlAnomalySearch: MlAnomalySearch
): Promise<AnomalyResults> => {
  const boolCriteria = buildCriteria(params);

  return mlAnomalySearch(
    {
      size: params.maxRecords || 100,
      body: {
        query: {
          bool: {
            filter: [
              {
                query_string: {
                  query: 'result_type:record',
                  analyze_wildcard: false,
                },
              },
              { term: { is_interim: false } },
              {
                bool: {
                  must: boolCriteria,
                },
              },
            ],
            must_not: buildExceptionFilter({
              lists: params.exceptionItems,
              excludeExceptions: true,
              chunkSize: 1024,
            })?.query,
          },
        },
        fields: [
          {
            field: '*',
            include_unmapped: true,
          },
        ],
        sort: [{ record_score: { order: 'desc' } }],
      },
    },
    params.jobIds
  );
};

const buildCriteria = (params: AnomaliesSearchParams): object[] => {
  const { earliestMs, jobIds, latestMs, threshold } = params;
  const jobIdsFilterable = jobIds.length > 0 && !(jobIds.length === 1 && jobIds[0] === '*');

  const boolCriteria: object[] = [
    {
      range: {
        timestamp: {
          gte: earliestMs,
          lte: latestMs,
          format: 'epoch_millis',
        },
      },
    },
    {
      range: {
        record_score: {
          gte: threshold,
        },
      },
    },
  ];

  if (jobIdsFilterable) {
    const jobIdFilter = jobIds.map((jobId) => `job_id:${jobId}`).join(' OR ');

    boolCriteria.push({
      query_string: {
        analyze_wildcard: false,
        query: jobIdFilter,
      },
    });
  }

  return boolCriteria;
};<|MERGE_RESOLUTION|>--- conflicted
+++ resolved
@@ -7,12 +7,8 @@
 
 import { RequestParams } from '@elastic/elasticsearch';
 
-<<<<<<< HEAD
 import { AnomalyRecordDoc as Anomaly } from '@kbn/ml-utils';
-import { buildExceptionFilter } from '../../../common/detection_engine/build_exceptions_filter';
-=======
 import { buildExceptionFilter } from '../../../common/shared_imports';
->>>>>>> d0949121
 import { ExceptionListItemSchema } from '../../../../lists/common';
 import { SearchResponse } from '../types';
 
