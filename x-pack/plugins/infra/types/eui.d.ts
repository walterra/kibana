--- conflicted
+++ resolved
@@ -104,22 +104,6 @@
 
   export const EuiShowFor: React.SFC<EuiResponsiveProps>;
 
-<<<<<<< HEAD
-  type EuiDatePickerRangeProps = CommonProps & {
-    startDateControl: React.ReactNode;
-    endDateControl: React.ReactNode;
-    iconType?: IconType | boolean;
-    fullWidth?: boolean;
-    disabled?: boolean;
-    isLoading?: boolean;
-    dateFormat?: string;
-    isCustom?: boolean;
-  };
-
-  export const EuiDatePickerRange: React.SFC<EuiDatePickerRangeProps>;
-
-=======
->>>>>>> 4088c9c1
   type EuiInMemoryTableProps = CommonProps & {
     items?: any;
     columns?: any;
@@ -134,22 +118,6 @@
     message?: any;
   };
   export const EuiInMemoryTable: React.SFC<EuiInMemoryTableProps>;
-<<<<<<< HEAD
-
-  type EuiButtonGroupProps = CommonProps & {
-    buttonSize?: any;
-    color?: any;
-    idToSelectedMap?: any;
-    options?: any;
-    type?: any;
-    onChange?: any;
-    isIconOnly?: any;
-    isDisabled?: any;
-    isFullWidth?: any;
-    legend?: any;
-    idSelected?: any;
-  };
-  export const EuiButtonGroup: React.SFC<EuiButtonGroupProps>;
 
   type EuiSuperSelectProps = CommonProps & {
     options?: any;
@@ -160,9 +128,8 @@
     itemClassName?: any;
     hasDividers?: boolean;
     itemLayoutAlign?: any;
+    compressed?: boolean;
   };
 
   export const EuiSuperSelect: React.SFC<EuiSuperSelectProps>;
-=======
->>>>>>> 4088c9c1
 }