/*
 * Copyright Elasticsearch B.V. and/or licensed to Elasticsearch B.V. under one
 * or more contributor license agreements. Licensed under the Elastic License
 * 2.0; you may not use this file except in compliance with the Elastic License
 * 2.0.
 */

import { ENVIRONMENT_ALL } from '../../../../../common/environment_filter_values';
import { getQueryWithParams } from './get_query_with_params';

describe('correlations', () => {
  describe('getQueryWithParams', () => {
    it('returns the most basic query filtering on processor.event=transaction', () => {
      const query = getQueryWithParams({
        params: {
          index: 'apm-*',
          start: '2020',
          end: '2021',
          includeFrozen: false,
          environment: ENVIRONMENT_ALL.value,
          kuery: '',
        },
      });
      expect(query).toEqual({
        bool: {
          filter: [
            { term: { 'processor.event': 'transaction' } },
            {
              range: {
                '@timestamp': {
                  format: 'epoch_millis',
                  gte: 1577836800000,
                  lte: 1609459200000,
                },
              },
            },
          ],
        },
      });
    });

    it('returns a query considering additional params', () => {
      const query = getQueryWithParams({
        params: {
          index: 'apm-*',
          serviceName: 'actualServiceName',
          transactionName: 'actualTransactionName',
          start: '2020',
          end: '2021',
          environment: 'dev',
<<<<<<< HEAD
=======
          kuery: '',
          percentileThresholdValue: 75,
>>>>>>> a8b44332
          includeFrozen: false,
        },
      });
      expect(query).toEqual({
        bool: {
          filter: [
            {
              term: {
                'processor.event': 'transaction',
              },
            },
            {
              range: {
                '@timestamp': {
                  format: 'epoch_millis',
                  gte: 1577836800000,
                  lte: 1609459200000,
                },
              },
            },
            {
              term: {
                'service.environment': 'dev',
              },
            },
            {
              term: {
                'service.name': 'actualServiceName',
              },
            },
            {
              term: {
                'transaction.name': 'actualTransactionName',
              },
            },
          ],
        },
      });
    });

    it('returns a query considering a custom field/value pair', () => {
      const query = getQueryWithParams({
        params: {
          index: 'apm-*',
          start: '2020',
          end: '2021',
          includeFrozen: false,
          environment: ENVIRONMENT_ALL.value,
          kuery: '',
        },
        fieldName: 'actualFieldName',
        fieldValue: 'actualFieldValue',
      });
      expect(query).toEqual({
        bool: {
          filter: [
            { term: { 'processor.event': 'transaction' } },
            {
              range: {
                '@timestamp': {
                  format: 'epoch_millis',
                  gte: 1577836800000,
                  lte: 1609459200000,
                },
              },
            },
            {
              term: {
                actualFieldName: 'actualFieldValue',
              },
            },
          ],
        },
      });
    });
  });
});<|MERGE_RESOLUTION|>--- conflicted
+++ resolved
@@ -48,11 +48,7 @@
           start: '2020',
           end: '2021',
           environment: 'dev',
-<<<<<<< HEAD
-=======
           kuery: '',
-          percentileThresholdValue: 75,
->>>>>>> a8b44332
           includeFrozen: false,
         },
       });
