--- conflicted
+++ resolved
@@ -47,11 +47,7 @@
     config,
     core: coreStart,
     plugins: pluginsSetup,
-<<<<<<< HEAD
-    pluginsStart,
-=======
     observability: pluginsStart.observability,
->>>>>>> 08ff557c
     observabilityRuleTypeRegistry,
   };
 
