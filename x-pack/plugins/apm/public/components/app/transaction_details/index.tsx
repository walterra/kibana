/*
 * Copyright Elasticsearch B.V. and/or licensed to Elasticsearch B.V. under one
 * or more contributor license agreements. Licensed under the Elastic License
 * 2.0; you may not use this file except in compliance with the Elastic License
 * 2.0.
 */

import { EuiSpacer, EuiTitle } from '@elastic/eui';
import React from 'react';
import { useBreadcrumb } from '../../../context/breadcrumbs/use_breadcrumb';
import { ChartPointerEventContextProvider } from '../../../context/chart_pointer_event/chart_pointer_event_context';
import { useApmParams } from '../../../hooks/use_apm_params';
import { useApmRouter } from '../../../hooks/use_apm_router';
import { TransactionCharts } from '../../shared/charts/transaction_charts';

import { TransactionDetailsTabs } from './transaction_details_tabs';

export function TransactionDetails() {
  const { path, query } = useApmParams(
    '/services/:serviceName/transactions/view'
  );
  const { transactionName } = query;

<<<<<<< HEAD
  const apmRouter = useApmRouter();
=======
  const {
    distributionData,
    distributionStatus,
  } = useTransactionDistributionFetcher({
    transactionName,
    environment: query.environment,
    kuery: query.kuery,
  });
>>>>>>> a8b44332

  useBreadcrumb({
    title: transactionName,
    href: apmRouter.link('/services/:serviceName/transactions/view', {
      path,
      query,
    }),
  });

  return (
    <>
      <EuiSpacer size="s" />

      <EuiTitle>
        <h2>{transactionName}</h2>
      </EuiTitle>

      <EuiSpacer size="m" />

      <ChartPointerEventContextProvider>
        <TransactionCharts
          kuery={query.kuery}
          environment={query.environment}
        />
      </ChartPointerEventContextProvider>

      <EuiSpacer size="m" />

      <TransactionDetailsTabs />
    </>
  );
}<|MERGE_RESOLUTION|>--- conflicted
+++ resolved
@@ -21,18 +21,7 @@
   );
   const { transactionName } = query;
 
-<<<<<<< HEAD
   const apmRouter = useApmRouter();
-=======
-  const {
-    distributionData,
-    distributionStatus,
-  } = useTransactionDistributionFetcher({
-    transactionName,
-    environment: query.environment,
-    kuery: query.kuery,
-  });
->>>>>>> a8b44332
 
   useBreadcrumb({
     title: transactionName,
