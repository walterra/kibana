--- conflicted
+++ resolved
@@ -122,13 +122,8 @@
           fieldValue: String(bucket.key),
           doc_count: bucket.doc_count,
           bg_count: bucket.bg_count,
-<<<<<<< HEAD
-          total_doc_count: 0,
-          total_bg_count: 0,
-=======
           total_doc_count: overallResult.doc_count,
           total_bg_count: overallResult.bg_count,
->>>>>>> ba99c7db
           score: bucket.score,
           pValue,
           normalizedScore,
