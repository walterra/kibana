--- conflicted
+++ resolved
@@ -451,48 +451,13 @@
               // only then will we return the groups to the clients and make the grouping option available.
               const maxItems = Math.max(...changePointGroups.map((g) => g.group.length));
 
-<<<<<<< HEAD
               if (maxItems > 1) {
                 push(addChangePointsGroupAction(changePointGroups));
               }
-=======
-          if (maxItems > 1) {
-            push(addChangePointsGroupAction(changePointGroups));
-          }
-
-          loaded += PROGRESS_STEP_GROUPING;
-
-          pushHistogramDataLoadingState();
-
-          if (changePointGroups) {
-            await asyncForEach(changePointGroups, async (cpg, index) => {
-              const histogramQuery = {
-                bool: {
-                  filter: cpg.group.map((d) => ({
-                    term: { [d.fieldName]: d.fieldValue },
-                  })),
-                },
-              };
-
-              const [cpgTimeSeries] = (await fetchHistogramsForFields(
-                client,
-                request.body.index,
-                histogramQuery,
-                // fields
-                [
-                  {
-                    fieldName: request.body.timeFieldName,
-                    type: KBN_FIELD_TYPES.DATE,
-                    interval: overallTimeSeries.interval,
-                    min: overallTimeSeries.stats[0],
-                    max: overallTimeSeries.stats[1],
-                  },
-                ],
-                // samplerShardSize
-                -1,
-                undefined
-              )) as [NumericChartData];
->>>>>>> 5203f1bc
+
+              loaded += PROGRESS_STEP_GROUPING;
+
+              pushHistogramDataLoadingState();
 
               await asyncForEach(changePointGroups, async (cpg) => {
                 if (overallTimeSeries !== undefined) {
