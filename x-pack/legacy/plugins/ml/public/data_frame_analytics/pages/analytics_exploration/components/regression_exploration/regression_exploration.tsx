--- conflicted
+++ resolved
@@ -5,12 +5,8 @@
  */
 
 import React, { FC, Fragment, useState, useEffect } from 'react';
-<<<<<<< HEAD
-import { EuiSpacer, EuiLoadingSpinner, EuiPanel } from '@elastic/eui';
-=======
 import { EuiCallOut, EuiLoadingSpinner, EuiPanel, EuiSpacer, EuiTitle } from '@elastic/eui';
 import { i18n } from '@kbn/i18n';
->>>>>>> 5ba237a8
 import { ml } from '../../../../../services/ml_api_service';
 import { DataFrameAnalyticsConfig } from '../../../../common';
 import { EvaluatePanel } from './evaluate_panel';
@@ -23,12 +19,6 @@
 }
 
 const LoadingPanel: FC = () => (
-<<<<<<< HEAD
-  <EuiPanel>
-    <EuiLoadingSpinner className="mlRegressionExploration__evaluateLoadingSpinner" size="xl" />
-  </EuiPanel>
-);
-=======
   <EuiPanel className="eui-textCenter">
     <EuiLoadingSpinner size="xl" />
   </EuiPanel>
@@ -44,7 +34,6 @@
     </span>
   </EuiTitle>
 );
->>>>>>> 5ba237a8
 
 interface Props {
   jobId: string;
@@ -54,18 +43,11 @@
 export const RegressionExploration: FC<Props> = ({ jobId, jobStatus }) => {
   const [jobConfig, setJobConfig] = useState<DataFrameAnalyticsConfig | undefined>(undefined);
   const [isLoadingJobConfig, setIsLoadingJobConfig] = useState<boolean>(false);
-<<<<<<< HEAD
-
-  useEffect(() => {
-    (async function() {
-      setIsLoadingJobConfig(true);
-=======
   const [jobConfigErrorMessage, setJobConfigErrorMessage] = useState<undefined | string>(undefined);
 
   const loadJobConfig = async () => {
     setIsLoadingJobConfig(true);
     try {
->>>>>>> 5ba237a8
       const analyticsConfigs: GetDataFrameAnalyticsResponse = await ml.dataFrameAnalytics.getDataFrameAnalytics(
         jobId
       );
@@ -76,11 +58,6 @@
         setJobConfig(analyticsConfigs.data_frame_analytics[0]);
         setIsLoadingJobConfig(false);
       }
-<<<<<<< HEAD
-    })();
-  }, []);
-
-=======
     } catch (e) {
       if (e.message !== undefined) {
         setJobConfigErrorMessage(e.message);
@@ -117,7 +94,6 @@
     );
   }
 
->>>>>>> 5ba237a8
   return (
     <Fragment>
       {isLoadingJobConfig === true && jobConfig === undefined && <LoadingPanel />}
