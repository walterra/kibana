--- conflicted
+++ resolved
@@ -126,11 +126,6 @@
         }
       );
 
-<<<<<<< HEAD
-      console.log('dawg?', response);
-      const reader = response?.response?.body?.getReader();
-      console.log('reader?', reader);
-=======
       const streamResponse = response?.response?.body;
       if (!streamResponse) {
         return {
@@ -139,23 +134,8 @@
           isStream: false,
         };
       }
-      console.log('before runner');
-      // const runner = ChatCompletionStreamingRunner.fromReadableStream(streamResponse);
-      //
-      // console.log('after runner', runner);
-      // runner.on('content', (delta, snapshot) => {
-      //   console.log('deltarunner', delta);
-      //   // process.stdout.write(delta);
-      //   // or, in a browser, you might display like this:
-      //   // document.body.innerText += delta; // or:
-      //   // document.body.innerText = snapshot;
-      // });
-      // const here = await runner.finalChatCompletion();
-      // console.log('after finalChatCompletion', here);
 
       const reader = response?.response?.body?.getReader();
-      console.log('reader??', reader);
->>>>>>> 089ec9a2
 
       if (!reader) {
         return {
