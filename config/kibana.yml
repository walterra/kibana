--- conflicted
+++ resolved
@@ -26,8 +26,8 @@
 # elasticsearch.password: pass
 
 # SSL for outgoing requests from the Kibana Server to the browser (PEM formatted)
-# server.ssl.cert: /path/to/your/server.key
-# server.ssl.key: /path/to/your/server.crt
+# server.ssl.cert: /path/to/your/server.crt
+# server.ssl.key: /path/to/your/server.key
 
 # Optional setting to validate that your Elasticsearch backend uses the same key files (PEM formatted)
 # elasticsearch.ssl.cert: /path/to/your/client.crt
@@ -56,13 +56,6 @@
 # Time in milliseconds to wait for Elasticsearch at Kibana startup before retrying
 # elasticsearch.startupTimeout: 5000
 
-<<<<<<< HEAD
-=======
-# SSL for outgoing requests from the Kibana Server (PEM formatted)
-# server.ssl.cert: /path/to/your/server.crt
-# server.ssl.key: /path/to/your/server.key
-
->>>>>>> 042b0e65
 # Set the path to where you would like the process id file to be created.
 # pid.file: /var/run/kibana.pid
 
