--- conflicted
+++ resolved
@@ -38,15 +38,9 @@
     "leaflet": "0.7.3",
     "Leaflet.heat": "Leaflet/Leaflet.heat#627ede7c11bbe43",
     "lesshat": "3.0.2",
-<<<<<<< HEAD
     "lodash": "3.9.3",
-    "moment": "2.9.0",
-    "moment-timezone": "0.0.6",
-=======
-    "lodash": "2.4.2",
     "moment": "2.10.3",
     "moment-timezone": "0.4.0",
->>>>>>> 4f45e2ba
     "ng-clip": "0.2.6",
     "require-css": "0.1.8",
     "requirejs": "2.1.18",
