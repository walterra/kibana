--- conflicted
+++ resolved
@@ -21,34 +21,8 @@
         common.debug('Start of test' + testSubName + 'Visualization');
         var vizName1 = 'Visualization ' + testSubName;
 
-<<<<<<< HEAD
-        return scenarioManager.reload('emptyKibana')
-        .then(function () {
-          common.debug('navigateTo');
-          return settingsPage.navigateTo().then(settingsPage.clickExistingIndicesAddDataLink);
-        })
-        .then(function () {
-          common.debug('createIndexPattern');
-          return settingsPage.createIndexPattern();
-        })
-        .then(function () {
-          return settingsPage.clickAdvancedTab();
-        })
-        .then(function GetAdvancedSetting() {
-          common.debug('check for required UTC timezone');
-          return settingsPage.getAdvancedSettings('dateFormat:tz');
-        })
-        .then(function (advancedSetting) {
-          expect(advancedSetting).to.be('UTC');
-        })
-        .then(function () {
-          common.debug('navigateToApp visualize');
-          return common.navigateToApp('visualize');
-        })
-=======
         common.debug('navigateToApp visualize');
         return common.navigateToApp('visualize')
->>>>>>> 70cae374
         .then(function () {
           common.debug('clickMetric');
           return visualizePage.clickMetric();
