// in test/support/pages/settings_page.js
define(function (require) {
  var config = require('intern').config;
  var Promise = require('bluebird');
  var Common = require('./common');

  var defaultTimeout = config.timeouts.default;
  var common;

  function settingsPage(remote) {
    this.remote = remote;
    common = new Common(this.remote);
  }

  settingsPage.prototype = {
    constructor: settingsPage,

    clickAdvancedTab: function () {
      common.debug('in clickAdvancedTab');
      return common.findTestSubject('settingsNav advanced').click();
    },

    clickExistingIndicesAddDataLink: function () {
      return common.findTestSubject('addData existingIndices').click();
    },

    getAdvancedSettings: function getAdvancedSettings(propertyName) {
      common.debug('in setAdvancedSettings');
      return common.findTestSubject('advancedSetting&' + propertyName + ' currentValue')
      .getVisibleText();
    },


    clickAdvancedTab: function () {
      common.debug('in clickAdvancedTab');
      return common.findTestSubject('settingsNav advanced').click();
    },

    setAdvancedSettings: function setAdvancedSettings(propertyName, propertyValue) {
      var self = this;
      return common.findTestSubject('advancedSetting&' + propertyName + ' editButton')
      .click()
      .then(function () {
        return common.sleep(1000);
      })
      .then(function setAdvancedSettingsClickPropertyValue(selectList) {
        return self.remote.findByCssSelector('option[label="' + propertyValue + '"]')
        .click();
      })
      .then(function setAdvancedSettingsClickSaveButton() {
        return common.findTestSubject('advancedSetting&' + propertyName + ' saveButton')
        .click();
      });
    },

    getAdvancedSettings: function getAdvancedSettings(propertyName) {
      var self = this;
      common.debug('in setAdvancedSettings');
      return common.findTestSubject('advancedSetting&' + propertyName + ' currentValue')
      .getVisibleText();
    },


    navigateTo: function () {
      return common.navigateToApp('settings');
    },


    getTimeBasedEventsCheckbox: function () {
      return this.remote.setFindTimeout(defaultTimeout)
      .findByCssSelector('input[ng-model="index.isTimeBased"]');
    },

    getTimeBasedIndexPatternCheckbox: function (timeout) {
      timeout = timeout || defaultTimeout;
      // fail faster since we're sometimes checking that it doesn't exist
      return this.remote.setFindTimeout(timeout)
      .findByCssSelector('input[ng-model="index.nameIsPattern"]');
    },

    getIndexPatternField: function () {
      return this.remote.setFindTimeout(defaultTimeout)
      .findByCssSelector('[ng-model="index.name"]');
    },

    getTimeFieldNameField: function () {
      return this.remote.setFindTimeout(defaultTimeout)
        .findDisplayedByCssSelector('select[ng-model="index.timeField"]');
    },

    selectTimeFieldOption: function (selection) {
      var self = this;

      // open dropdown
      return self.getTimeFieldNameField().click()
      .then(function () {
        // close dropdown, keep focus
        return self.getTimeFieldNameField().click();
      })
      .then(function () {
        return common.try(function () {
          return self.getTimeFieldOption(selection).click()
          .then(function () {
            return self.getTimeFieldOption(selection).isSelected();
          })
          .then(function (selected) {
            if (!selected) throw new Error('option not selected: ' + selected);
          });
        });
      });
    },

    getTimeFieldOption: function (selection) {
      return this.remote.setFindTimeout(defaultTimeout)
        .findDisplayedByCssSelector('option[label="' + selection + '"]').click();
    },

    getCreateButton: function () {
      return common.findTestSubject('submitCreateIndexPatternFromExistingForm');
    },

    clickCreateButton: function () {
      return common.findTestSubject('submitCreateIndexPatternFromExistingForm').click();
    },

    clickDefaultIndexButton: function () {
      return this.remote.setFindTimeout(defaultTimeout)
      .findByCssSelector('button.btn.btn-warning.ng-scope').click();
    },

    clickDeletePattern: function () {
      return this.remote.setFindTimeout(defaultTimeout)
      .findByCssSelector('button.btn.btn-danger.ng-scope').click();
    },

    getIndexPageHeading: function () {
      return this.remote.setFindTimeout(defaultTimeout)
      .findByCssSelector('h1.title.ng-binding.ng-isolate-scope');
    },

    getConfigureHeader: function () {
      return this.remote.setFindTimeout(defaultTimeout)
      .findByCssSelector('h1');
    },
    getTableHeader: function () {
      return this.remote.setFindTimeout(defaultTimeout)
      .findAllByCssSelector('table.table.table-condensed thead tr th');
    },

    sortBy: function (columnName) {
      return this.remote.setFindTimeout(defaultTimeout)
      .findAllByCssSelector('table.table.table-condensed thead tr th span')
      .then(function (chartTypes) {
        function getChartType(chart) {
          return chart.getVisibleText()
          .then(function (chartString) {
            if (chartString === columnName) {
              return chart.click();
            }
          });
        }

        var getChartTypesPromises = chartTypes.map(getChartType);
        return Promise.all(getChartTypesPromises);
      });
    },

    getTableRow: function (rowNumber, colNumber) {
      return this.remote.setFindTimeout(defaultTimeout)
      // passing in zero-based index, but adding 1 for css 1-based indexes
      .findByCssSelector('div.agg-table-paginated table.table.table-condensed tbody tr:nth-child(' +
        (rowNumber + 1) + ') td.ng-scope:nth-child(' +
        (colNumber + 1) + ') span.ng-binding'
      );
    },

    getFieldsTabCount: function () {
      var self = this;
      var selector = 'li.kbn-settings-tab.active a small';

      return common.try(function () {
        return self.remote.setFindTimeout(defaultTimeout / 10)
        .findByCssSelector(selector).getVisibleText()
        .then(function (theText) {
          // the value has () around it, remove them
          return theText.replace(/\((.*)\)/, '$1');
        });
      });
    },

    getPageSize: function () {
      var selectedItemLabel = '';
      return this.remote.setFindTimeout(defaultTimeout)
      .findAllByCssSelector('select.ng-pristine.ng-valid.ng-untouched option')
      .then(function (chartTypes) {
        function getChartType(chart) {
          var thisChart = chart;
          return chart.isSelected()
          .then(function (isSelected) {
            if (isSelected === true) {
              return thisChart.getProperty('label')
              .then(function (theLabel) {
                selectedItemLabel = theLabel;
              });
            }
          });
        }

        var getChartTypesPromises = chartTypes.map(getChartType);
        return Promise.all(getChartTypesPromises);
      })
      .then(function () {
        return selectedItemLabel;
      });
    },

    getPageFieldCount: function () {
      return this.remote.setFindTimeout(defaultTimeout)
      .findAllByCssSelector('div.agg-table-paginated table.table.table-condensed tbody tr td.ng-scope:nth-child(1) span.ng-binding');
    },

    goToPage: function (pageNum) {
      return this.remote.setFindTimeout(defaultTimeout)
      .findByCssSelector('ul.pagination-other-pages-list.pagination-sm.ng-scope li.ng-scope:nth-child(' +
        (pageNum + 1) + ') a.ng-binding'
      )
      .then(function (page) {
        return page.click();
      });
    },

    openControlsRow: function (row) {
      return this.remote.setFindTimeout(defaultTimeout)
      .findByCssSelector('table.table.table-condensed tbody tr:nth-child(' +
        (row + 1) + ') td.ng-scope div.actions a.btn.btn-xs.btn-default i.fa.fa-pencil'
      )
      .then(function (page) {
        return page.click();
      });
    },

    openControlsByName: function (name) {
      return this.remote.setFindTimeout(defaultTimeout)
      .findByCssSelector('div.actions a.btn.btn-xs.btn-default[href$="/' + name + '"]')
      .then(function (button) {
        return button.click();
      });
    },

    increasePopularity: function () {
      return this.remote.setFindTimeout(defaultTimeout)
      .findByCssSelector('button.btn.btn-default[aria-label="Plus"]')
      .then(function (button) {
        return button.click();
      });
    },

    getPopularity: function () {
      return this.remote.setFindTimeout(defaultTimeout)
      .findByCssSelector('input[ng-model="editor.field.count"]')
      .then(function (input) {
        return input.getProperty('value');
      });
    },

    controlChangeCancel: function () {
      return this.remote.setFindTimeout(defaultTimeout)
      .findByCssSelector('button.btn.btn-primary[aria-label="Cancel"]')
      .then(function (button) {
        return button.click();
      });
    },

    controlChangeSave: function () {
      return this.remote.setFindTimeout(defaultTimeout)
      .findByCssSelector('button.btn.btn-success.ng-binding[aria-label="Update Field"]')
      .then(function (button) {
        return button.click();
      });
    },

    setPageSize: function (size) {
      return this.remote.setFindTimeout(defaultTimeout)
      .findByCssSelector('form.form-inline.pagination-size.ng-scope.ng-pristine.ng-valid div.form-group option[label="' + size + '"]')
      .then(function (button) {
        return button.click();
      });
    },

    createIndexPattern: function () {
      var self = this;

      return common.try(function () {
        return self.selectTimeFieldOption('@timestamp')
        .then(function () {
          return self.clickCreateButton();
        });
      })
      .then(function () {
<<<<<<< HEAD
        return common.tryForTime(defaultTimeout, function () {
          return common.findTestSubject('editIndexPattern')
          .then(function (editPatternContainer) {
            if (!editPatternContainer) {
=======
        return common.try(function () {
          return self.remote.getCurrentUrl()
          .then(function (currentUrl) {
            if (!currentUrl.match(/indices\/.+\?/)) {
>>>>>>> 322fa9bf
              throw new Error('Index pattern not created');
            } else {
              common.debug('Index pattern created');
            }
          });
        });
      });
    },

    removeIndexPattern: function () {
      var self = this;
      var alertText;

      return common.try(function () {
        return self.clickDeletePattern()
        .then(function () {
          return self.remote.getAlertText();
        })
        .then(function (text) {
          alertText = text;
        })
        .then(function () {
          return self.remote.acceptAlert();
        });
      })
      .then(function () {
        return common.try(function () {
          return self.remote.getCurrentUrl()
          .then(function (currentUrl) {
            if (currentUrl.match(/indices\/.+\?/)) {
              throw new Error('Index pattern not removed');
            }
          });
        });
      })
      .then(function () {
        return alertText;
      });
    }
  };

  return settingsPage;
});<|MERGE_RESOLUTION|>--- conflicted
+++ resolved
@@ -297,17 +297,10 @@
         });
       })
       .then(function () {
-<<<<<<< HEAD
-        return common.tryForTime(defaultTimeout, function () {
+        return common.try(function () {
           return common.findTestSubject('editIndexPattern')
           .then(function (editPatternContainer) {
             if (!editPatternContainer) {
-=======
-        return common.try(function () {
-          return self.remote.getCurrentUrl()
-          .then(function (currentUrl) {
-            if (!currentUrl.match(/indices\/.+\?/)) {
->>>>>>> 322fa9bf
               throw new Error('Index pattern not created');
             } else {
               common.debug('Index pattern created');
