--- conflicted
+++ resolved
@@ -18,16 +18,10 @@
 
     return {
       typeId: 'join',
-<<<<<<< HEAD
-      processor_id: processorEsDocument.tag,
-      source_field: processorEsDocument.field,
-      separator: processorEsDocument.separator,
-      ignore_failure: processorEsDocument.ignore_failure
-=======
       processor_id: processorEsDocument.join.tag,
       source_field: processorEsDocument.join.field,
-      separator: processorEsDocument.join.separator
->>>>>>> 58164288
+      separator: processorEsDocument.join.separator,
+      ignore_failure: processorEsDocument.join.ignore_failure
     };
   }
 };