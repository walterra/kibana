--- conflicted
+++ resolved
@@ -55,20 +55,13 @@
           let expected;
           beforeEach(function () {
             source = {
-<<<<<<< HEAD
-              tag: 'foo_tag',
-              field: 'foo_field',
-              pattern: 'foo_pattern',
-              replacement: 'foo_replacement',
-              ignore_failure: 'foo_ignore_failure'
-=======
               gsub: {
                 tag: 'foo_tag',
                 field: 'foo_field',
                 pattern: 'foo_pattern',
-                replacement: 'foo_replacement'
+                replacement: 'foo_replacement',
+                ignore_failure: 'foo_ignore_failure'
               }
->>>>>>> 58164288
             };
 
             expected = {
