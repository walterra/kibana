import _ from 'lodash';

export default {
  kibanaToEs: function (processorApiDocument) {
    return {
      gsub: {
        tag: processorApiDocument.processor_id,
        field: processorApiDocument.source_field,
        pattern: processorApiDocument.pattern,
        replacement: processorApiDocument.replacement,
        ignore_failure: processorApiDocument.ignore_failure
      }
    };
  },
  esToKibana: function (processorEsDocument) {
    if (!_.has(processorEsDocument, 'gsub')) {
      throw new Error('Elasticsearch processor document missing [gsub] property');
    }

    return {
      typeId: 'gsub',
<<<<<<< HEAD
      processor_id: processorEsDocument.tag,
      source_field: processorEsDocument.field,
      pattern: processorEsDocument.pattern,
      replacement: processorEsDocument.replacement,
      ignore_failure: processorEsDocument.ignore_failure
=======
      processor_id: processorEsDocument.gsub.tag,
      source_field: processorEsDocument.gsub.field,
      pattern: processorEsDocument.gsub.pattern,
      replacement: processorEsDocument.gsub.replacement
>>>>>>> 58164288
    };
  }
};<|MERGE_RESOLUTION|>--- conflicted
+++ resolved
@@ -19,18 +19,11 @@
 
     return {
       typeId: 'gsub',
-<<<<<<< HEAD
-      processor_id: processorEsDocument.tag,
-      source_field: processorEsDocument.field,
-      pattern: processorEsDocument.pattern,
-      replacement: processorEsDocument.replacement,
-      ignore_failure: processorEsDocument.ignore_failure
-=======
       processor_id: processorEsDocument.gsub.tag,
       source_field: processorEsDocument.gsub.field,
       pattern: processorEsDocument.gsub.pattern,
-      replacement: processorEsDocument.gsub.replacement
->>>>>>> 58164288
+      replacement: processorEsDocument.gsub.replacement,
+      ignore_failure: processorEsDocument.gsub.ignore_failure
     };
   }
 };