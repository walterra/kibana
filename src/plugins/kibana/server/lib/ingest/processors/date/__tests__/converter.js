--- conflicted
+++ resolved
@@ -68,24 +68,15 @@
           let expected;
           beforeEach(function () {
             source = {
-<<<<<<< HEAD
-              tag: 'foo_tag',
-              field: 'foo_field',
-              target_field: 'foo_target_field',
-              formats: [ 'iso8601', 'unix', 'unix_ms', 'tai64n' ],
-              timezone: 'foo_timezone',
-              locale: 'foo_locale',
-              ignore_failure: 'foo_ignore_failure'
-=======
               date: {
                 tag: 'foo_tag',
                 field: 'foo_field',
                 target_field: 'foo_target_field',
                 formats: [ 'iso8601', 'unix', 'unix_ms', 'tai64n' ],
                 timezone: 'foo_timezone',
-                locale: 'foo_locale'
+                locale: 'foo_locale',
+                ignore_failure: 'foo_ignore_failure'
               }
->>>>>>> 58164288
             };
 
             expected = {
