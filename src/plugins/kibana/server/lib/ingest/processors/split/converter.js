import _ from 'lodash';

export default {
  kibanaToEs: function (processorApiDocument) {
    return {
      split: {
        tag: processorApiDocument.processor_id,
        field: processorApiDocument.source_field,
        separator: processorApiDocument.separator,
        ignore_failure: processorApiDocument.ignore_failure
      }
    };
  },
  esToKibana: function (processorEsDocument) {
    if (!_.has(processorEsDocument, 'split')) {
      throw new Error('Elasticsearch processor document missing [split] property');
    }

    return {
      typeId: 'split',
<<<<<<< HEAD
      processor_id: processorEsDocument.tag,
      source_field: processorEsDocument.field,
      separator: processorEsDocument.separator,
      ignore_failure: processorEsDocument.ignore_failure
=======
      processor_id: processorEsDocument.split.tag,
      source_field: processorEsDocument.split.field,
      separator: processorEsDocument.split.separator
>>>>>>> 58164288
    };
  }
};<|MERGE_RESOLUTION|>--- conflicted
+++ resolved
@@ -18,16 +18,10 @@
 
     return {
       typeId: 'split',
-<<<<<<< HEAD
-      processor_id: processorEsDocument.tag,
-      source_field: processorEsDocument.field,
-      separator: processorEsDocument.separator,
-      ignore_failure: processorEsDocument.ignore_failure
-=======
       processor_id: processorEsDocument.split.tag,
       source_field: processorEsDocument.split.field,
-      separator: processorEsDocument.split.separator
->>>>>>> 58164288
+      separator: processorEsDocument.split.separator,
+      ignore_failure: processorEsDocument.split.ignore_failure
     };
   }
 };