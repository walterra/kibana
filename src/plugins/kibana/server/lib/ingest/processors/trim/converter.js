import _ from 'lodash';

export default {
  kibanaToEs: function (processorApiDocument) {
    return {
      trim: {
        tag: processorApiDocument.processor_id,
        field: processorApiDocument.source_field,
        ignore_failure: processorApiDocument.ignore_failure
      }
    };
  },
  esToKibana: function (processorEsDocument) {
    if (!_.has(processorEsDocument, 'trim')) {
      throw new Error('Elasticsearch processor document missing [trim] property');
    }

    return {
      typeId: 'trim',
<<<<<<< HEAD
      processor_id: processorEsDocument.tag,
      source_field: processorEsDocument.field,
      ignore_failure: processorEsDocument.ignore_failure
=======
      processor_id: processorEsDocument.trim.tag,
      source_field: processorEsDocument.trim.field
>>>>>>> 58164288
    };
  }
};<|MERGE_RESOLUTION|>--- conflicted
+++ resolved
@@ -17,14 +17,9 @@
 
     return {
       typeId: 'trim',
-<<<<<<< HEAD
-      processor_id: processorEsDocument.tag,
-      source_field: processorEsDocument.field,
-      ignore_failure: processorEsDocument.ignore_failure
-=======
       processor_id: processorEsDocument.trim.tag,
-      source_field: processorEsDocument.trim.field
->>>>>>> 58164288
+      source_field: processorEsDocument.trim.field,
+      ignore_failure: processorEsDocument.trim.ignore_failure
     };
   }
 };