import _ from 'lodash';

export default {
  kibanaToEs: function (processorApiDocument) {
    const processor = {
      geoip: {
        tag: processorApiDocument.processor_id,
        field: processorApiDocument.source_field,
        ignore_failure: processorApiDocument.ignore_failure
      }
    };
    if (!_.isEmpty(processorApiDocument.target_field)) {
      processor.geoip.target_field = processorApiDocument.target_field;
    }
    if (!_.isEmpty(processorApiDocument.database_file)) {
      processor.geoip.database_file = processorApiDocument.database_file;
    }
    if (!_.isEmpty(processorApiDocument.database_fields)) {
      processor.geoip.properties = processorApiDocument.database_fields;
    }

    return processor;
  },
  esToKibana: function (processorEsDocument) {
    if (!_.has(processorEsDocument, 'geoip')) {
      throw new Error('Elasticsearch processor document missing [geoip] property');
    }

    return {
      typeId: 'geoip',
<<<<<<< HEAD
      processor_id: processorEsDocument.tag,
      source_field: processorEsDocument.field,
      target_field: processorEsDocument.target_field,
      database_file: processorEsDocument.database_file,
      database_fields: processorEsDocument.properties,
      ignore_failure: processorEsDocument.ignore_failure
=======
      processor_id: processorEsDocument.geoip.tag,
      source_field: processorEsDocument.geoip.field,
      target_field: processorEsDocument.geoip.target_field,
      database_file: processorEsDocument.geoip.database_file,
      database_fields: processorEsDocument.geoip.properties
>>>>>>> 58164288
    };
  }
};<|MERGE_RESOLUTION|>--- conflicted
+++ resolved
@@ -28,20 +28,12 @@
 
     return {
       typeId: 'geoip',
-<<<<<<< HEAD
-      processor_id: processorEsDocument.tag,
-      source_field: processorEsDocument.field,
-      target_field: processorEsDocument.target_field,
-      database_file: processorEsDocument.database_file,
-      database_fields: processorEsDocument.properties,
-      ignore_failure: processorEsDocument.ignore_failure
-=======
       processor_id: processorEsDocument.geoip.tag,
       source_field: processorEsDocument.geoip.field,
       target_field: processorEsDocument.geoip.target_field,
       database_file: processorEsDocument.geoip.database_file,
-      database_fields: processorEsDocument.geoip.properties
->>>>>>> 58164288
+      database_fields: processorEsDocument.geoip.properties,
+      ignore_failure: processorEsDocument.geoip.ignore_failure
     };
   }
 };