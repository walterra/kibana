define(function (require) {
  return function SavedObjectFactory(es, configFile, Promise, Private, Notifier, indexPatterns) {
    var angular = require('angular');
    var errors = require('errors');
    var _ = require('lodash');
    var slugifyId = require('utils/slugify_id');

    var DocSource = Private(require('components/courier/data_source/doc_source'));
    var SearchSource = Private(require('components/courier/data_source/search_source'));
    var mappingSetup = Private(require('utils/mapping_setup'));

    function SavedObject(config) {
      if (!_.isObject(config)) config = {};

      // save an easy reference to this
      var self = this;

      /************
       * Initialize config vars
       ************/
      // the doc which is used to store this object
      var docSource = new DocSource();

      // type name for this object, used as the ES-type
      var type = config.type;

      // Create a notifier for sending alerts
      var notify = new Notifier({
        location: 'Saved ' + type
      });

      // mapping definition for the fields that this object will expose
      var mapping = mappingSetup.expandShorthand(config.mapping);

      // default field values, assigned when the source is loaded
      var defaults = config.defaults || {};

      var afterESResp = config.afterESResp || _.noop;
      var customInit = config.init || _.noop;

      // optional search source which this object configures
      self.searchSource = config.searchSource && new SearchSource();

      // the id of the document
      self.id = config.id || void 0;
      self.defaults = config.defaults;

      /**
       * Asynchronously initialize this object - will only run
       * once even if called multiple times.
       *
       * @return {Promise}
       * @resolved {SavedObject}
       */
      self.init = _.once(function () {
        // ensure that the type is defined
        if (!type) throw new Error('You must define a type name to use SavedObject objects.');

        // tell the docSource where to find the doc
        docSource
        .index(configFile.kibana_index)
        .type(type)
        .id(self.id);

        // check that the mapping for this type is defined
        return mappingSetup.isDefined(type)
        .then(function (defined) {
          // if it is already defined skip this step
          if (defined) return true;

          mapping.kibanaSavedObjectMeta = {
            properties: {
              // setup the searchSource mapping, even if it is not used but this type yet
              searchSourceJSON: {
                type: 'string'
              }
            }
          };

          // tell mappingSetup to set type
          return mappingSetup.setup(type, mapping);
        })
        .then(function () {
          // If there is not id, then there is no document to fetch from elasticsearch
          if (!self.id) {
            // just assign the defaults and be done
            _.assign(self, defaults);
            return hydrateIndexPattern().then(function () {
              return afterESResp.call(self);
            });
          }

          // fetch the object from ES
          return docSource.fetch()
          .then(function applyESResp(resp) {

            self._source = _.cloneDeep(resp._source);

            if (!resp.found) throw new errors.SavedObjectNotFound(type, self.id);

            var meta = resp._source.kibanaSavedObjectMeta || {};
            delete resp._source.kibanaSavedObjectMeta;

            if (!config.indexPattern && self._source.indexPattern) {
              config.indexPattern = self._source.indexPattern;
              delete self._source.indexPattern;
            }

            // assign the defaults to the response
            _.defaults(self._source, defaults);

            // transform the source using _deserializers
            _.forOwn(mapping, function ittr(fieldMapping, fieldName) {
              if (fieldMapping._deserialize) {
                self._source[fieldName] = fieldMapping._deserialize(self._source[fieldName], resp, fieldName, fieldMapping);
              }
            });

            // Give obj all of the values in _source.fields
            _.assign(self, self._source);

            return Promise.try(function () {
              parseSearchSource(meta.searchSourceJSON);
            })
            .then(hydrateIndexPattern)
            .then(function () {
              return Promise.cast(afterESResp.call(self, resp));
            })
            .then(function () {
              // Any time obj is updated, re-call applyESResp
              docSource.onUpdate().then(applyESResp, notify.fatal);
            });
          });
        })
        .then(function () {
          return customInit.call(self);
        })
        .then(function () {
          // return our obj as the result of init()
          return self;
        });
      });

      function parseSearchSource(searchSourceJson) {
        if (!self.searchSource) return;

        // if we have a searchSource, set its state based on the searchSourceJSON field
        var state = {};
        try {
          state = JSON.parse(searchSourceJson);
        } catch (e) {}

        var oldState = self.searchSource.toJSON();
        var fnProps = _.transform(oldState, function (dynamic, val, name) {
          if (_.isFunction(val)) dynamic[name] = val;
        }, {});

        self.searchSource.set(_.defaults(state, fnProps));
      }

      /**
       * After creation or fetching from ES, ensure that the searchSources index indexPattern
       * is an bonafide IndexPattern object.
       *
       * @return {[type]} [description]
       */
      function hydrateIndexPattern() {
        return Promise.try(function () {
          if (self.searchSource) {

            var index = config.indexPattern || self.searchSource.getOwn('index');
            if (!index) return;
            if (config.clearSavedIndexPattern) {
              self.searchSource.set('index', undefined);
              return;
            }

            if (!(index instanceof indexPatterns.IndexPattern)) {
              index = indexPatterns.get(index);
            }

            return Promise.resolve(index).then(function (indexPattern) {
              self.searchSource.set('index', indexPattern);
            });
          }
        });
      }

      /**
       * Serialize this object
       *
       * @return {Object}
       */
      self.serialize = function () {
        var body = {};

        _.forOwn(mapping, function (fieldMapping, fieldName) {
          if (self[fieldName] != null) {
            body[fieldName] = (fieldMapping._serialize)
              ? fieldMapping._serialize(self[fieldName])
              : self[fieldName];
          }
        });

        if (self.searchSource) {
          body.kibanaSavedObjectMeta = {
            searchSourceJSON: angular.toJson(_.omit(self.searchSource.toJSON(), ['sort', 'size']))
          };
        }

<<<<<<< HEAD
=======
        return body;
      };

      /**
       * Save this object
       *
       * @return {Promise}
       * @resolved {String} - The id of the doc
       */
      self.save = function () {

        var body = self.serialize();

>>>>>>> ec45d1a5
        // Slugify the object id
        self.id = slugifyId(self.id);

        // ensure that the docSource has the current self.id
        docSource.id(self.id);

        // index the document
        return self.saveSource(body);
      };

      self.saveSource = function (source) {
        var finish = function (id) {
          self.id = id;
          return es.indices.refresh({
            index: configFile.kibana_index
          })
          .then(function () {
            return self.id;
          });
        };

        return docSource.doCreate(source)
        .then(finish)
        .catch(function (err) {
          var confirmMessage = 'Are you sure you want to overwrite ' + self.title + '?';
          if (_.deepGet(err, 'origError.status') === 409 && window.confirm(confirmMessage)) {
            return docSource.doIndex(source).then(finish);
          }
          return Promise.reject(err);
        });
      };

      /**
       * Destroy this object
       *
       * @return {undefined}
       */
      self.destroy = function () {
        docSource.cancelQueued();
        if (self.searchSource) {
          self.searchSource.cancelQueued();
        }
      };

      /**
       * Delete this object from Elasticsearch
       * @return {promise}
       */
      self.delete = function () {
        return es.delete({
          index: configFile.kibana_index,
          type: type,
          id: this.id
        }).then(function () {
          return es.indices.refresh({
            index: configFile.kibana_index
          });
        });
      };
    }

    return SavedObject;
  };
});<|MERGE_RESOLUTION|>--- conflicted
+++ resolved
@@ -208,8 +208,6 @@
           };
         }
 
-<<<<<<< HEAD
-=======
         return body;
       };
 
@@ -223,7 +221,6 @@
 
         var body = self.serialize();
 
->>>>>>> ec45d1a5
         // Slugify the object id
         self.id = slugifyId(self.id);
 
