--- conflicted
+++ resolved
@@ -49,13 +49,8 @@
   }
 
   getModules() {
-<<<<<<< HEAD
-    return _.chain([
-      this.uiExports.find(_.get(this, 'spec.uses', [])),
-=======
     return chain([
       this.uiExports.find(get(this, 'spec.uses', [])),
->>>>>>> 00a4ee43
       this.uiExports.find(['chromeNavControls', 'hacks']),
     ])
     .flatten()
